--- conflicted
+++ resolved
@@ -14,34 +14,19 @@
 // InmemStore struct
 type InmemStore struct {
 	cacheSize              int
-<<<<<<< HEAD
-	eventCache             *lru.Cache       // hash => Event
-	roundCreatedCache      *lru.Cache       // round number => RoundCreated
-	roundReceivedCache     *lru.Cache       // round received number => RoundReceived
-	blockCache             *lru.Cache       // index => Block
-	frameCache             *lru.Cache       // round received => Frame
-	consensusCache         *cm.RollingIndex // consensus index => hash
-=======
-	participants           *peers.Peers
 	eventCache             *lru.Cache           // hash => Event
 	roundCreatedCache      *lru.Cache           // round number => RoundCreated
 	roundReceivedCache     *lru.Cache           // round received number => RoundReceived
 	blockCache             *lru.Cache           // index => Block
 	frameCache             *lru.Cache           // round received => Frame
 	consensusCache         *common.RollingIndex // consensus index => hash
->>>>>>> 2525c31f
 	totConsensusEvents     int64
 	peerSetCache           *PeerSetCache // start round => PeerSet
 	repertoireByPubKey     map[string]*peers.Peer
 	repertoireByID         map[uint64]*peers.Peer
 	participantEventsCache *ParticipantEventsCache // pubkey => Events
-<<<<<<< HEAD
 	rootsByParticipant     map[string]*Root        // [participant] => Root
-	rootsBySelfParent      map[string]*Root        // [Root.SelfParent.Hash] => Root
-=======
-	rootsByParticipant     map[string]Root         // [participant] => Root
-	rootsBySelfParent      map[EventHash]Root      // [Root.SelfParent.Hash] => Root
->>>>>>> 2525c31f
+	rootsBySelfParent      map[EventHash]*Root      // [Root.SelfParent.Hash] => Root
 	lastRound              int64
 	lastConsensusEvents    map[string]EventHash // [participant] => hex() of last consensus event
 	lastBlock              int64
@@ -93,12 +78,8 @@
 		roundReceivedCache:     roundReceivedCache,
 		blockCache:             blockCache,
 		frameCache:             frameCache,
-<<<<<<< HEAD
-		consensusCache:         cm.NewRollingIndex("ConsensusCache", cacheSize),
+		consensusCache:         common.NewRollingIndex("ConsensusCache", cacheSize),
 		peerSetCache:           NewPeerSetCache(),
-=======
-		consensusCache:         common.NewRollingIndex("ConsensusCache", cacheSize),
->>>>>>> 2525c31f
 		repertoireByPubKey:     make(map[string]*peers.Peer),
 		repertoireByID:         make(map[uint64]*peers.Peer),
 		participantEventsCache: NewParticipantEventsCache(cacheSize, peerSet),
@@ -150,7 +131,8 @@
 		if _, ok := s.rootsByParticipant[p.PubKeyHex]; !ok {
 			root := NewBaseRoot(p.ID)
 			s.rootsByParticipant[p.PubKeyHex] = root
-			s.rootsBySelfParent[root.SelfParent.Hash] = root
+			s.rootsBySelfParent = nil
+			s.RootsBySelfParent()
 		}
 
 		s.repertoireByPubKey[p.PubKeyHex] = p
@@ -171,15 +153,9 @@
 }
 
 // RootsBySelfParent TODO
-<<<<<<< HEAD
-func (s *InmemStore) RootsBySelfParent() map[string]*Root {
+func (s *InmemStore) RootsBySelfParent() map[EventHash]*Root {
 	if s.rootsBySelfParent == nil {
-		s.rootsBySelfParent = make(map[string]*Root)
-=======
-func (s *InmemStore) RootsBySelfParent() (map[EventHash]Root, error) {
-	if s.rootsBySelfParent == nil {
-		s.rootsBySelfParent = make(map[EventHash]Root)
->>>>>>> 2525c31f
+		s.rootsBySelfParent = make(map[EventHash]*Root)
 		for _, root := range s.rootsByParticipant {
 			var hash EventHash
 			hash.Set(root.SelfParent.Hash)
@@ -189,36 +165,21 @@
 	return s.rootsBySelfParent
 }
 
-<<<<<<< HEAD
-// GetEventBlock returns the event block for a key
-func (s *InmemStore) GetEventBlock(key string) (*Event, error) {
-	res, ok := s.eventCache.Get(key)
-	if !ok {
-		return nil, cm.NewStoreErr("EventCache", cm.KeyNotFound, key)
-=======
 // GetEventBlock gets specific event block by hash
-func (s *InmemStore) GetEventBlock(hash EventHash) (Event, error) {
+func (s *InmemStore) GetEventBlock(hash EventHash) (*Event, error) {
 	res, ok := s.eventCache.Get(hash)
 	if !ok {
-		return Event{}, common.NewStoreErr("EventCache", common.KeyNotFound, hash.String())
->>>>>>> 2525c31f
+		return nil, common.NewStoreErr("EventCache", common.KeyNotFound, hash.String())
 	}
 
 	return res.(*Event), nil
 }
 
 // SetEvent set event for event block
-<<<<<<< HEAD
 func (s *InmemStore) SetEvent(event *Event) error {
-	key := event.Hex()
-	_, err := s.GetEventBlock(key)
-	if err != nil && !cm.Is(err, cm.KeyNotFound) {
-=======
-func (s *InmemStore) SetEvent(event Event) error {
 	eventHash := event.Hash()
 	_, err := s.GetEventBlock(eventHash)
 	if err != nil && !common.Is(err, common.KeyNotFound) {
->>>>>>> 2525c31f
 		return err
 	}
 	if common.Is(err, common.KeyNotFound) {
@@ -348,11 +309,7 @@
 func (s *InmemStore) GetRoundCreated(r int64) (*RoundCreated, error) {
 	res, ok := s.roundCreatedCache.Get(r)
 	if !ok {
-<<<<<<< HEAD
-		return NewRoundCreated(), cm.NewStoreErr("RoundCreatedCache", cm.KeyNotFound, strconv.FormatInt(r, 10))
-=======
-		return *NewRoundCreated(), common.NewStoreErr("RoundCreatedCache", common.KeyNotFound, strconv.FormatInt(r, 10))
->>>>>>> 2525c31f
+		return NewRoundCreated(), common.NewStoreErr("RoundCreatedCache", common.KeyNotFound, strconv.FormatInt(r, 10))
 	}
 	return res.(*RoundCreated), nil
 }
@@ -372,11 +329,7 @@
 func (s *InmemStore) GetRoundReceived(r int64) (*RoundReceived, error) {
 	res, ok := s.roundReceivedCache.Get(r)
 	if !ok {
-<<<<<<< HEAD
-		return NewRoundReceived(), cm.NewStoreErr("RoundReceivedCache", cm.KeyNotFound, strconv.FormatInt(r, 10))
-=======
-		return *NewRoundReceived(), common.NewStoreErr("RoundReceivedCache", common.KeyNotFound, strconv.FormatInt(r, 10))
->>>>>>> 2525c31f
+		return nil, common.NewStoreErr("RoundReceivedCache", common.KeyNotFound, strconv.FormatInt(r, 10))
 	}
 	return res.(*RoundReceived), nil
 }
@@ -421,11 +374,7 @@
 func (s *InmemStore) GetRoot(participant string) (*Root, error) {
 	res, ok := s.rootsByParticipant[participant]
 	if !ok {
-<<<<<<< HEAD
-		return nil, cm.NewStoreErr("RootCache", cm.KeyNotFound, participant)
-=======
-		return Root{}, common.NewStoreErr("RootCache", common.KeyNotFound, participant)
->>>>>>> 2525c31f
+		return nil, common.NewStoreErr("RootCache", common.KeyNotFound, participant)
 	}
 	return res, nil
 }
@@ -434,11 +383,7 @@
 func (s *InmemStore) GetBlock(index int64) (*Block, error) {
 	res, ok := s.blockCache.Get(index)
 	if !ok {
-<<<<<<< HEAD
-		return nil, cm.NewStoreErr("BlockCache", cm.KeyNotFound, strconv.FormatInt(index, 10))
-=======
-		return Block{}, common.NewStoreErr("BlockCache", common.KeyNotFound, strconv.FormatInt(index, 10))
->>>>>>> 2525c31f
+		return nil, common.NewStoreErr("BlockCache", common.KeyNotFound, strconv.FormatInt(index, 10))
 	}
 	return res.(*Block), nil
 }
@@ -470,11 +415,7 @@
 func (s *InmemStore) GetFrame(index int64) (*Frame, error) {
 	res, ok := s.frameCache.Get(index)
 	if !ok {
-<<<<<<< HEAD
-		return nil, cm.NewStoreErr("FrameCache", cm.KeyNotFound, strconv.FormatInt(index, 10))
-=======
-		return Frame{}, common.NewStoreErr("FrameCache", common.KeyNotFound, strconv.FormatInt(index, 10))
->>>>>>> 2525c31f
+		return nil, common.NewStoreErr("FrameCache", common.KeyNotFound, strconv.FormatInt(index, 10))
 	}
 	return res.(*Frame), nil
 }
@@ -511,11 +452,7 @@
 	//        and reset lastConsensusEvents ?
 	// Reset Root caches
 	s.rootsByParticipant = frame.Roots
-	rootsBySelfParent := make(map[string]*Root, len(frame.Roots))
-	for _, r := range s.rootsByParticipant {
-		rootsBySelfParent[r.SelfParent.Hash] = r
-	}
-	s.rootsBySelfParent = rootsBySelfParent
+	s.rootsBySelfParent = nil
 
 	// Reset Peer caches
 	peerSet := peers.NewPeerSet(frame.Peers)
@@ -526,13 +463,8 @@
 	s.eventCache = eventCache
 	s.roundCreatedCache = roundCache
 	s.roundReceivedCache = roundReceivedCache
-<<<<<<< HEAD
-	s.consensusCache = cm.NewRollingIndex("ConsensusCache", s.cacheSize)
-
-=======
 	s.consensusCache = common.NewRollingIndex("ConsensusCache", s.cacheSize)
-	err := s.participantEventsCache.Reset()
->>>>>>> 2525c31f
+
 	s.lastRoundLocker.Lock()
 	s.lastRound = -1
 	s.lastRoundLocker.Unlock()
@@ -540,6 +472,8 @@
 	s.lastBlock = -1
 	s.lastBlockLocker.Unlock()
 
+	_ = s.RootsBySelfParent()
+
 	return s.SetFrame(frame)
 }
 
