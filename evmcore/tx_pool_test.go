// Copyright 2015 The go-ethereum Authors
// This file is part of the go-ethereum library.
//
// The go-ethereum library is free software: you can redistribute it and/or modify
// it under the terms of the GNU Lesser General Public License as published by
// the Free Software Foundation, either version 3 of the License, or
// (at your option) any later version.
//
// The go-ethereum library is distributed in the hope that it will be useful,
// but WITHOUT ANY WARRANTY; without even the implied warranty of
// MERCHANTABILITY or FITNESS FOR A PARTICULAR PURPOSE. See the
// GNU Lesser General Public License for more details.
//
// You should have received a copy of the GNU Lesser General Public License
// along with the go-ethereum library. If not, see <http://www.gnu.org/licenses/>.

package evmcore

import (
	"crypto/ecdsa"
	"fmt"
	"io/ioutil"
	"math/big"
	"math/rand"
	"os"
	"sync"
	"testing"
	"time"

	"github.com/ethereum/go-ethereum/common"
	"github.com/ethereum/go-ethereum/core/rawdb"
	"github.com/ethereum/go-ethereum/core/state"
	"github.com/ethereum/go-ethereum/core/types"
	"github.com/ethereum/go-ethereum/crypto"
	notify "github.com/ethereum/go-ethereum/event"
	"github.com/ethereum/go-ethereum/params"
)

// AddRemotesSync is like AddRemotes, but waits for pool reorganization. Tests use this method.
func (pool *TxPool) AddRemotesSync(txs []*types.Transaction) []error {
	return pool.addTxs(transactions(txs), true, txRemote)
}

// AddRemoteSync is like AddRemotes with a single transaction, but waits for pool reorganization. Tests use this method.
func (pool *TxPool) AddRemoteSync(tx *types.Transaction) error {
	errs := pool.AddRemotesSync([]*types.Transaction{tx})
	return errs[0]
}

// testTxPoolConfig is a transaction pool configuration without stateful disk
// sideeffects used during testing.
var testTxPoolConfig TxPoolConfig

func init() {
	testTxPoolConfig = DefaultTxPoolConfig()
	testTxPoolConfig.PriceLimit = 1
	testTxPoolConfig.Journal = ""
}

type testBlockChain struct {
	statedb       *state.StateDB
	gasLimit      uint64
	chainHeadFeed *notify.Feed

	sync.RWMutex
}

func (bc *testBlockChain) CurrentBlock() *EvmBlock {
	bc.RLock()
	defer bc.RUnlock()

	b := &EvmBlock{}
	b.Number = big.NewInt(0)
	b.GasLimit = bc.gasLimit
	return b
}

func (bc *testBlockChain) SetGasLimit(g uint64) {
	bc.Lock()
	defer bc.Unlock()

	bc.gasLimit = g
}

func (bc *testBlockChain) GetBlock(hash common.Hash, number uint64) *EvmBlock {
	return bc.CurrentBlock()
}

func (bc *testBlockChain) StateAt(common.Hash) *state.StateDB {
	return bc.statedb
}

func (bc *testBlockChain) SubscribeNewBlock(ch chan<- ChainHeadNotify) notify.Subscription {
	return bc.chainHeadFeed.Subscribe(ch)
}

func fakeTx(nonce uint64, gaslimit uint64, key *ecdsa.PrivateKey) *types.Transaction {
	return pricedTransaction(nonce, gaslimit, big.NewInt(1), key)
}

func pricedTransaction(nonce uint64, gaslimit uint64, gasprice *big.Int, key *ecdsa.PrivateKey) *types.Transaction {
	tx, _ := types.SignTx(types.NewTransaction(nonce, common.Address{}, big.NewInt(100), gaslimit, gasprice, nil), types.HomesteadSigner{}, key)
	return tx
}

type balance struct {
	Addr   common.Address
	Amount *big.Int
}

func setupTxPool(bb ...balance) *TxPool {
	statedb, _ := state.New(common.Hash{}, state.NewDatabase(rawdb.NewMemoryDatabase()))

	for _, b := range bb {
		statedb.AddBalance(b.Addr, b.Amount)
	}

	blockchain := &testBlockChain{
		statedb:       statedb,
		gasLimit:      1000000 * 2,
		chainHeadFeed: new(notify.Feed),
	}

	pool := NewTxPool(testTxPoolConfig, params.TestChainConfig, blockchain)

	return pool
}

// validateTxPoolInternals checks various consistency invariants within the pool.
func validateTxPoolInternals(pool *TxPool) error {
	pool.mu.RLock()
	defer pool.mu.RUnlock()

	// Ensure the total transaction set is consistent with pending + queued
	pending, queued := pool.stats()
	if total := pool.all.Count(); total != pending+queued {
		return fmt.Errorf("total transaction count %d != %d pending + %d queued", total, pending, queued)
	}
	if priced := pool.priced.items.Len() - pool.priced.stales; priced != pending+queued {
		return fmt.Errorf("total priced transaction count %d != %d pending + %d queued", priced, pending, queued)
	}
	// Ensure the next nonce to assign is the correct one
	for addr, txs := range pool.pending {
		// Find the last transaction
		var last uint64
		for nonce := range txs.txs.items {
			if last < nonce {
				last = nonce
			}
		}
		if nonce := pool.Nonce(addr); nonce != last+1 {
			return fmt.Errorf("pending nonce mismatch: have %v, want %v", nonce, last+1)
		}
	}
	return nil
}

// validateEvents checks that the correct number of transaction addition events
// were fired on the pool's event feed.
func validateEvents(events chan NewTxsNotify, count int) error {
	var received []*types.Transaction

	for len(received) < count {
		select {
		case ev := <-events:
			received = append(received, ev.Txs...)
		case <-time.After(time.Second):
			return fmt.Errorf("event #%d not fired", len(received))
		}
	}
	if len(received) > count {
		return fmt.Errorf("more than %d events fired: %v", count, received[count:])
	}
	select {
	case ev := <-events:
		return fmt.Errorf("more than %d events fired: %v", count, ev.Txs)

	case <-time.After(50 * time.Millisecond):
		// This branch should be "default", but it's a data race between goroutines,
		// reading the event channel and pushing into it, so better wait a bit ensuring
		// really nothing gets injected.
	}
	return nil
}

func deriveSender(tx *types.Transaction) (common.Address, error) {
	return types.Sender(types.HomesteadSigner{}, tx)
}

type testChain struct {
	*testBlockChain
	address common.Address
	trigger *bool
}

// testChain.State() is used multiple times to reset the pending state.
// when simulate is true it will create a state that indicates
// that tx0 and tx1 are included in the chain.
func (c *testChain) State() (*state.StateDB, error) {
	// delay "state change" by one. The tx pool fetches the
	// state multiple times and by delaying it a bit we simulate
	// a state change between those fetches.
	stdb := c.statedb
	if *c.trigger {
		c.statedb, _ = state.New(common.Hash{}, state.NewDatabase(rawdb.NewMemoryDatabase()))
		// simulate that the new head block included tx0 and tx1
		c.statedb.SetNonce(c.address, 2)
		c.statedb.SetBalance(c.address, new(big.Int).SetUint64(params.Ether))
		*c.trigger = false
	}
	return stdb, nil
}

// This test simulates a scenario where a new block is imported during a
// state reset and tests whether the pending state is in sync with the
// block head event that initiated the resetState().
func TestStateChangeDuringTransactionPoolReset(t *testing.T) {
	t.Parallel()

	var (
		key, _     = crypto.GenerateKey()
		address    = crypto.PubkeyToAddress(key.PublicKey)
		statedb, _ = state.New(common.Hash{}, state.NewDatabase(rawdb.NewMemoryDatabase()))
		trigger    = false
	)

	// setup pool with 2 transaction in it
	statedb.SetBalance(address, new(big.Int).SetUint64(params.Ether))

	blockchain := &testChain{&testBlockChain{
		statedb:       statedb,
		gasLimit:      1000000000,
		chainHeadFeed: new(notify.Feed),
	}, address, &trigger}

	tx0 := fakeTx(0, 100000, key)
	tx1 := fakeTx(1, 100000, key)

	pool := NewTxPool(testTxPoolConfig, params.TestChainConfig, blockchain)
	defer pool.Stop()

	nonce := pool.Nonce(address)
	if nonce != 0 {
		t.Fatalf("Invalid nonce, want 0, got %d", nonce)
	}

	pool.AddRemotesSync([]*types.Transaction{tx0, tx1})

	nonce = pool.Nonce(address)
	if nonce != 2 {
		t.Fatalf("Invalid nonce, want 2, got %d", nonce)
	}

	// trigger state change in the background
	trigger = true
	<-pool.requestReset(nil, nil)

	_, err := pool.Pending()
	if err != nil {
		t.Fatalf("Could not fetch pending transactions: %v", err)
	}
	nonce = pool.Nonce(address)
	if nonce != 2 {
		t.Fatalf("Invalid nonce, want 2, got %d", nonce)
	}
}

func TestPendingBatches(t *testing.T) {
	t.Parallel()

	var (
		key, _     = crypto.GenerateKey()
		address    = crypto.PubkeyToAddress(key.PublicKey)
		statedb, _ = state.New(common.Hash{}, state.NewDatabase(rawdb.NewMemoryDatabase()))
		trigger    = false
	)

	statedb.SetBalance(address, new(big.Int).SetUint64(params.Ether))

	blockchain := &testChain{&testBlockChain{
		statedb:       statedb,
		gasLimit:      1000000000,
		chainHeadFeed: new(notify.Feed),
	}, address, &trigger}

	pool := NewTxPool(testTxPoolConfig, params.TestChainConfig, blockchain)
	defer pool.Stop()

	tx0 := transaction(fakeTx(0, 100000, key))
	tx1 := transaction(fakeTx(1, 100000, key))
	tx2 := transaction(fakeTx(2, 100000, key))
	tx3 := transaction(fakeTx(3, 100000, key))

	tx1.batch.FirstTx = tx1.Hash()
	tx1.batch.Count = 3
	tx2.batch = tx1.batch
	tx3.batch = tx1.batch
	// pool.AddRemotesSync(...)
	pool.addTxs(Transactions{tx0, tx1, tx2}, true, txRemote)
	pending, err := pool.Pending()
	if err != nil {
		t.Fatalf("Could not fetch pending transactions: %v", err)
	}
	count := len(pending[address])
	if count != 1 {
		t.Fatalf("Invalid pending count, want 1, got %d", count)
	}

	pool.addTxs(Transactions{tx3}, true, txRemote)
	pending, err = pool.Pending()
	if err != nil {
		t.Fatalf("Could not fetch pending transactions: %v", err)
	}
	count = len(pending[address])
	if count != 4 {
		t.Fatalf("Invalid pending count, want 4, got %d", count)
	}
}

func TestInvalidTransactions(t *testing.T) {
	t.Parallel()

	key, _ := crypto.GenerateKey()
	pool := setupTxPool()
	defer pool.Stop()

	tx := fakeTx(0, 100, key)
	from, _ := deriveSender(tx)

	pool.currentState.AddBalance(from, big.NewInt(1))
	if err := pool.AddRemote(tx); err != ErrInsufficientFunds {
		t.Error("expected", ErrInsufficientFunds)
	}

	balance := new(big.Int).Add(tx.Value(), new(big.Int).Mul(new(big.Int).SetUint64(tx.Gas()), tx.GasPrice()))
	pool.currentState.AddBalance(from, balance)
	if err := pool.AddRemote(tx); err != ErrIntrinsicGas {
		t.Error("expected", ErrIntrinsicGas, "got", err)
	}

	pool.currentState.SetNonce(from, 1)
	pool.currentState.AddBalance(from, big.NewInt(0xffffffffffffff))
	tx = fakeTx(0, 100000, key)
	if err := pool.AddRemote(tx); err != ErrNonceTooLow {
		t.Error("expected", ErrNonceTooLow)
	}

	tx = fakeTx(1, 100000, key)
	pool.gasPrice = big.NewInt(1000)
	if err := pool.AddRemote(tx); err != ErrUnderpriced {
		t.Error("expected", ErrUnderpriced, "got", err)
	}
	if err := pool.AddLocal(tx); err != nil {
		t.Error("expected", nil, "got", err)
	}
}

func TestTrustedTransaction(t *testing.T) {
	t.Parallel()

	key, _ := crypto.GenerateKey()
	pool := setupTxPool()
	defer pool.Stop()

<<<<<<< HEAD
	nonce := uint64(0)

	tx := transaction(nonce, 100000, key)
=======
	tx := fakeTx(0, 100000, key)
>>>>>>> 4bbcec6c
	from, _ := deriveSender(tx)
	pool.currentState.AddBalance(from, big.NewInt(10001000000000))
	<-pool.requestReset(nil, nil)

	// broadcast transactions
	txsCh := make(chan NewTxsNotify, 4)
	txsSub := pool.SubscribeNewTxsNotify(txsCh)
	defer txsSub.Unsubscribe()

	err := pool.AddTrusted(tx)
	if err != nil {
		t.Fatal(err)
	}

	select {
	case <-txsCh:
		t.Fatal("trusted tx is broadcasted")
	case <-time.After(time.Second * 2):
		break
	}

	for nonce++; nonce < 10; nonce++ {
		tx := transaction(nonce, 100000, key)
		err := pool.AddTrusted(tx)
		if err != nil {
			t.Fatal(err, nonce)
		}
	}

	txs, err := pool.Pending()
	if err != nil {
		t.Fatal(err)
	}
	if len(txs) > 0 {
		t.Fatal("trusted txs are pending", len(txs[from]))
	}

	txs, err = pool.Trusted(true)
	if err != nil {
		t.Fatal(err)
	}
	if len(txs) < 1 || len(txs[from]) != int(nonce) {
		t.Fatal("lost trusted txs", len(txs[from]))
	}

	txs, err = pool.Trusted(false)
	if err != nil {
		t.Fatal(err)
	}
	if len(txs) != 0 {
		t.Fatal("not cleaned trusted")
	}
}

func TestTransactionQueue(t *testing.T) {
	t.Parallel()

	key, _ := crypto.GenerateKey()
	pool := setupTxPool()
	defer pool.Stop()

	tx := fakeTx(0, 100, key)
	from, _ := deriveSender(tx)
	pool.currentState.AddBalance(from, big.NewInt(1000))
	<-pool.requestReset(nil, nil)

	pool.enqueueTx(tx.Hash(), transaction(tx), txRemote)
	<-pool.requestPromoteExecutables(newAccountSet(pool.signer, from))
	if len(pool.pending) != 1 {
		t.Error("expected valid txs to be 1 is", len(pool.pending))
	}

	tx = fakeTx(1, 100, key)
	from, _ = deriveSender(tx)
	pool.currentState.SetNonce(from, 2)
	pool.enqueueTx(tx.Hash(), transaction(tx), txRemote)

	<-pool.requestPromoteExecutables(newAccountSet(pool.signer, from))
	if _, ok := pool.pending[from].txs.items[tx.Nonce()]; ok {
		t.Error("expected transaction to be in tx pool")
	}
	if len(pool.queue) > 0 {
		t.Error("expected transaction queue to be empty. is", len(pool.queue))
	}
}

func TestTransactionQueue2(t *testing.T) {
	t.Parallel()

	key, _ := crypto.GenerateKey()
	pool := setupTxPool()
	defer pool.Stop()

	tx1 := fakeTx(0, 100, key)
	tx2 := fakeTx(10, 100, key)
	tx3 := fakeTx(11, 100, key)
	from, _ := deriveSender(tx1)
	pool.currentState.AddBalance(from, big.NewInt(1000))
	pool.reset(nil, nil)

	pool.enqueueTx(tx1.Hash(), transaction(tx1), txRemote)
	pool.enqueueTx(tx2.Hash(), transaction(tx2), txRemote)
	pool.enqueueTx(tx3.Hash(), transaction(tx3), txRemote)

	pool.promoteExecutables([]common.Address{from})
	if len(pool.pending) != 1 {
		t.Error("expected pending length to be 1, got", len(pool.pending))
	}
	if pool.queue[from].Len() != 2 {
		t.Error("expected len(queue) == 2, got", pool.queue[from].Len())
	}
}

func TestTransactionNegativeValue(t *testing.T) {
	t.Parallel()

	key, _ := crypto.GenerateKey()
	pool := setupTxPool()
	defer pool.Stop()

	tx, _ := types.SignTx(types.NewTransaction(0, common.Address{}, big.NewInt(-1), 100, big.NewInt(1), nil), types.HomesteadSigner{}, key)
	from, _ := deriveSender(tx)
	pool.currentState.AddBalance(from, big.NewInt(1))
	if err := pool.AddRemote(tx); err != ErrNegativeValue {
		t.Error("expected", ErrNegativeValue, "got", err)
	}
}

func TestTransactionChainFork(t *testing.T) {
	t.Parallel()

	key, _ := crypto.GenerateKey()
	addr := crypto.PubkeyToAddress(key.PublicKey)

	pool := setupTxPool(balance{
		Addr:   addr,
		Amount: big.NewInt(params.GWei),
	})
	defer pool.Stop()

	<-pool.requestReset(nil, nil)
	tx := transaction(fakeTx(0, 100000, key))
	if _, err := pool.add(tx, txRemote); err != nil {
		t.Error("didn't expect error", err)
	}
	pool.removeTx(tx.Hash(), true)

	// reset the pool's internal state
	<-pool.requestReset(nil, nil)
	if _, err := pool.add(tx, txRemote); err != nil {
		t.Error("didn't expect error", err)
	}
}

func TestTransactionDoubleNonce(t *testing.T) {
	t.Parallel()

	key, _ := crypto.GenerateKey()
	addr := crypto.PubkeyToAddress(key.PublicKey)

	pool := setupTxPool(balance{
		Addr:   addr,
		Amount: big.NewInt(100000000000000),
	})
	defer pool.Stop()

	signer := types.HomesteadSigner{}
	tx1, _ := types.SignTx(types.NewTransaction(0, common.Address{}, big.NewInt(100), 100000, big.NewInt(1), nil), signer, key)
	tx2, _ := types.SignTx(types.NewTransaction(0, common.Address{}, big.NewInt(100), 1000000, big.NewInt(2), nil), signer, key)
	tx3, _ := types.SignTx(types.NewTransaction(0, common.Address{}, big.NewInt(100), 1000000, big.NewInt(1), nil), signer, key)

	// Add the first two transaction, ensure higher priced stays only
	if replace, err := pool.add(transaction(tx1), txRemote); err != nil || replace {
		t.Errorf("first transaction insert failed (%v) or reported replacement (%v)", err, replace)
	}
	if replace, err := pool.add(transaction(tx2), txRemote); err != nil || !replace {
		t.Errorf("second transaction insert failed (%v) or not reported replacement (%v)", err, replace)
	}
	<-pool.requestPromoteExecutables(newAccountSet(signer, addr))
	if pool.pending[addr].Len() != 1 {
		t.Error("expected 1 pending transactions, got", pool.pending[addr].Len())
	}
	if tx := pool.pending[addr].txs.items[0]; tx.Hash() != tx2.Hash() {
		t.Errorf("transaction mismatch: have %x, want %x", tx.Hash(), tx2.Hash())
	}

	// Add the third transaction and ensure it's not saved (smaller price)
	pool.add(transaction(tx3), txRemote)
	<-pool.requestPromoteExecutables(newAccountSet(signer, addr))
	if pool.pending[addr].Len() != 1 {
		t.Error("expected 1 pending transactions, got", pool.pending[addr].Len())
	}
	if tx := pool.pending[addr].txs.items[0]; tx.Hash() != tx2.Hash() {
		t.Errorf("transaction mismatch: have %x, want %x", tx.Hash(), tx2.Hash())
	}
	// Ensure the total transaction count is correct
	if pool.all.Count() != 1 {
		t.Error("expected 1 total transactions, got", pool.all.Count())
	}
}

func TestTransactionMissingNonce(t *testing.T) {
	t.Parallel()

	key, _ := crypto.GenerateKey()
	pool := setupTxPool()
	defer pool.Stop()

	addr := crypto.PubkeyToAddress(key.PublicKey)
	pool.currentState.AddBalance(addr, big.NewInt(100000000000000))
	tx := fakeTx(1, 100000, key)
	if _, err := pool.add(transaction(tx), txRemote); err != nil {
		t.Error("didn't expect error", err)
	}
	if len(pool.pending) != 0 {
		t.Error("expected 0 pending transactions, got", len(pool.pending))
	}
	if pool.queue[addr].Len() != 1 {
		t.Error("expected 1 queued transaction, got", pool.queue[addr].Len())
	}
	if pool.all.Count() != 1 {
		t.Error("expected 1 total transactions, got", pool.all.Count())
	}
}

func TestTransactionNonceRecovery(t *testing.T) {
	t.Parallel()

	const n = 10

	key, _ := crypto.GenerateKey()
	pool := setupTxPool()
	defer pool.Stop()

	addr := crypto.PubkeyToAddress(key.PublicKey)
	pool.currentState.SetNonce(addr, n)
	pool.currentState.AddBalance(addr, big.NewInt(100000000000000))
	<-pool.requestReset(nil, nil)

	tx := fakeTx(n, 100000, key)
	if err := pool.AddRemoteSync(tx); err != nil {
		t.Error(err)
	}

	// simulate some weird re-order of transactions and missing nonce(s)
	pool.currentState.SetNonce(addr, n-1)
	<-pool.requestReset(nil, nil)
	if fn := pool.Nonce(addr); fn != n-1 {
		t.Errorf("expected nonce to be %d, got %d", n-1, fn)
	}
}

// Tests that if an account runs out of funds, any pending and queued transactions
// are dropped.
func TestTransactionDropping(t *testing.T) {
	t.Parallel()

	// Create a test account and fund it
	key, _ := crypto.GenerateKey()
	pool := setupTxPool()
	defer pool.Stop()

	account, _ := deriveSender(fakeTx(0, 0, key))
	pool.currentState.AddBalance(account, big.NewInt(1000))

	// Add some pending and some queued transactions
	var (
		tx0  = transaction(fakeTx(0, 100, key))
		tx1  = transaction(fakeTx(1, 200, key))
		tx2  = transaction(fakeTx(2, 300, key))
		tx10 = transaction(fakeTx(10, 100, key))
		tx11 = transaction(fakeTx(11, 200, key))
		tx12 = transaction(fakeTx(12, 300, key))
	)
	pool.promoteTx(account, tx0.Hash(), tx0)
	pool.promoteTx(account, tx1.Hash(), tx1)
	pool.promoteTx(account, tx2.Hash(), tx2)
	pool.enqueueTx(tx10.Hash(), tx10, txRemote)
	pool.enqueueTx(tx11.Hash(), tx11, txRemote)
	pool.enqueueTx(tx12.Hash(), tx12, txRemote)

	// Check that pre and post validations leave the pool as is
	if pool.pending[account].Len() != 3 {
		t.Errorf("pending transaction mismatch: have %d, want %d", pool.pending[account].Len(), 3)
	}
	if pool.queue[account].Len() != 3 {
		t.Errorf("queued transaction mismatch: have %d, want %d", pool.queue[account].Len(), 3)
	}
	if pool.all.Count() != 6 {
		t.Errorf("total transaction mismatch: have %d, want %d", pool.all.Count(), 6)
	}
	<-pool.requestReset(nil, nil)
	if pool.pending[account].Len() != 3 {
		t.Errorf("pending transaction mismatch: have %d, want %d", pool.pending[account].Len(), 3)
	}
	if pool.queue[account].Len() != 3 {
		t.Errorf("queued transaction mismatch: have %d, want %d", pool.queue[account].Len(), 3)
	}
	if pool.all.Count() != 6 {
		t.Errorf("total transaction mismatch: have %d, want %d", pool.all.Count(), 6)
	}
	// Reduce the balance of the account, and check that invalidated transactions are dropped
	pool.currentState.AddBalance(account, big.NewInt(-650))
	<-pool.requestReset(nil, nil)

	if _, ok := pool.pending[account].txs.items[tx0.Nonce()]; !ok {
		t.Errorf("funded pending transaction missing: %v", tx0)
	}
	if _, ok := pool.pending[account].txs.items[tx1.Nonce()]; !ok {
		t.Errorf("funded pending transaction missing: %v", tx0)
	}
	if _, ok := pool.pending[account].txs.items[tx2.Nonce()]; ok {
		t.Errorf("out-of-fund pending transaction present: %v", tx1)
	}
	if _, ok := pool.queue[account].txs.items[tx10.Nonce()]; !ok {
		t.Errorf("funded queued transaction missing: %v", tx10)
	}
	if _, ok := pool.queue[account].txs.items[tx11.Nonce()]; !ok {
		t.Errorf("funded queued transaction missing: %v", tx10)
	}
	if _, ok := pool.queue[account].txs.items[tx12.Nonce()]; ok {
		t.Errorf("out-of-fund queued transaction present: %v", tx11)
	}
	if pool.all.Count() != 4 {
		t.Errorf("total transaction mismatch: have %d, want %d", pool.all.Count(), 4)
	}
	// Reduce the block gas limit, check that invalidated transactions are dropped
	pool.chain.(*testBlockChain).SetGasLimit(100)
	<-pool.requestReset(nil, nil)

	if _, ok := pool.pending[account].txs.items[tx0.Nonce()]; !ok {
		t.Errorf("funded pending transaction missing: %v", tx0)
	}
	if _, ok := pool.pending[account].txs.items[tx1.Nonce()]; ok {
		t.Errorf("over-gased pending transaction present: %v", tx1)
	}
	if _, ok := pool.queue[account].txs.items[tx10.Nonce()]; !ok {
		t.Errorf("funded queued transaction missing: %v", tx10)
	}
	if _, ok := pool.queue[account].txs.items[tx11.Nonce()]; ok {
		t.Errorf("over-gased queued transaction present: %v", tx11)
	}
	if pool.all.Count() != 2 {
		t.Errorf("total transaction mismatch: have %d, want %d", pool.all.Count(), 2)
	}
}

// Tests that if a transaction is dropped from the current pending pool (e.g. out
// of fund), all consecutive (still valid, but not executable) transactions are
// postponed back into the future queue to prevent broadcasting them.
func TestTransactionPostponing(t *testing.T) {
	t.Parallel()

	// Create the pool to test the postponing with
	statedb, _ := state.New(common.Hash{}, state.NewDatabase(rawdb.NewMemoryDatabase()))

	blockchain := &testBlockChain{
		statedb:       statedb,
		gasLimit:      1000000,
		chainHeadFeed: new(notify.Feed),
	}

	pool := NewTxPool(testTxPoolConfig, params.TestChainConfig, blockchain)
	defer pool.Stop()

	// Create two test accounts to produce different gap profiles with
	keys := make([]*ecdsa.PrivateKey, 2)
	accs := make([]common.Address, len(keys))

	for i := 0; i < len(keys); i++ {
		keys[i], _ = crypto.GenerateKey()
		accs[i] = crypto.PubkeyToAddress(keys[i].PublicKey)

		pool.currentState.AddBalance(crypto.PubkeyToAddress(keys[i].PublicKey), big.NewInt(50100))
	}
	// Add a batch consecutive pending transactions for validation
	txs := []*types.Transaction{}
	for i, key := range keys {

		for j := 0; j < 100; j++ {
			var tx *types.Transaction
			if (i+j)%2 == 0 {
				tx = fakeTx(uint64(j), 25000, key)
			} else {
				tx = fakeTx(uint64(j), 50000, key)
			}
			txs = append(txs, tx)
		}
	}
	for i, err := range pool.AddRemotesSync(txs) {
		if err != nil {
			t.Fatalf("tx %d: failed to add transactions: %v", i, err)
		}
	}
	// Check that pre and post validations leave the pool as is
	if pending := pool.pending[accs[0]].Len() + pool.pending[accs[1]].Len(); pending != len(txs) {
		t.Errorf("pending transaction mismatch: have %d, want %d", pending, len(txs))
	}
	if len(pool.queue) != 0 {
		t.Errorf("queued accounts mismatch: have %d, want %d", len(pool.queue), 0)
	}
	if pool.all.Count() != len(txs) {
		t.Errorf("total transaction mismatch: have %d, want %d", pool.all.Count(), len(txs))
	}
	<-pool.requestReset(nil, nil)
	if pending := pool.pending[accs[0]].Len() + pool.pending[accs[1]].Len(); pending != len(txs) {
		t.Errorf("pending transaction mismatch: have %d, want %d", pending, len(txs))
	}
	if len(pool.queue) != 0 {
		t.Errorf("queued accounts mismatch: have %d, want %d", len(pool.queue), 0)
	}
	if pool.all.Count() != len(txs) {
		t.Errorf("total transaction mismatch: have %d, want %d", pool.all.Count(), len(txs))
	}
	// Reduce the balance of the account, and check that transactions are reorganised
	for _, addr := range accs {
		pool.currentState.AddBalance(addr, big.NewInt(-1))
	}
	<-pool.requestReset(nil, nil)

	// The first account's first transaction remains valid, check that subsequent
	// ones are either filtered out, or queued up for later.
	if _, ok := pool.pending[accs[0]].txs.items[txs[0].Nonce()]; !ok {
		t.Errorf("tx %d: valid and funded transaction missing from pending pool: %v", 0, txs[0])
	}
	if _, ok := pool.queue[accs[0]].txs.items[txs[0].Nonce()]; ok {
		t.Errorf("tx %d: valid and funded transaction present in future queue: %v", 0, txs[0])
	}
	for i, tx := range txs[1:100] {
		if i%2 == 1 {
			if _, ok := pool.pending[accs[0]].txs.items[tx.Nonce()]; ok {
				t.Errorf("tx %d: valid but future transaction present in pending pool: %v", i+1, tx)
			}
			if _, ok := pool.queue[accs[0]].txs.items[tx.Nonce()]; !ok {
				t.Errorf("tx %d: valid but future transaction missing from future queue: %v", i+1, tx)
			}
		} else {
			if _, ok := pool.pending[accs[0]].txs.items[tx.Nonce()]; ok {
				t.Errorf("tx %d: out-of-fund transaction present in pending pool: %v", i+1, tx)
			}
			if _, ok := pool.queue[accs[0]].txs.items[tx.Nonce()]; ok {
				t.Errorf("tx %d: out-of-fund transaction present in future queue: %v", i+1, tx)
			}
		}
	}
	// The second account's first transaction got invalid, check that all transactions
	// are either filtered out, or queued up for later.
	if pool.pending[accs[1]] != nil {
		t.Errorf("invalidated account still has pending transactions")
	}
	for i, tx := range txs[100:] {
		if i%2 == 1 {
			if _, ok := pool.queue[accs[1]].txs.items[tx.Nonce()]; !ok {
				t.Errorf("tx %d: valid but future transaction missing from future queue: %v", 100+i, tx)
			}
		} else {
			if _, ok := pool.queue[accs[1]].txs.items[tx.Nonce()]; ok {
				t.Errorf("tx %d: out-of-fund transaction present in future queue: %v", 100+i, tx)
			}
		}
	}
	if pool.all.Count() != len(txs)/2 {
		t.Errorf("total transaction mismatch: have %d, want %d", pool.all.Count(), len(txs)/2)
	}
}

// Tests that if the transaction pool has both executable and non-executable
// transactions from an origin account, filling the nonce gap moves all queued
// ones into the pending pool.
func TestTransactionGapFilling(t *testing.T) {
	t.Parallel()

	// Create a test account and fund it
	key, _ := crypto.GenerateKey()
	pool := setupTxPool()
	defer pool.Stop()

	account, _ := deriveSender(fakeTx(0, 0, key))
	pool.currentState.AddBalance(account, big.NewInt(1000000))

	// Keep track of transaction events to ensure all executables get announced
	events := make(chan NewTxsNotify, testTxPoolConfig.AccountQueue+5)
	sub := pool.txFeed.Subscribe(events)
	defer sub.Unsubscribe()

	// Create a pending and a queued transaction with a nonce-gap in between
	pool.AddRemotesSync([]*types.Transaction{
		fakeTx(0, 100000, key),
		fakeTx(2, 100000, key),
	})
	pending, queued := pool.Stats()
	if pending != 1 {
		t.Fatalf("pending transactions mismatched: have %d, want %d", pending, 1)
	}
	if queued != 1 {
		t.Fatalf("queued transactions mismatched: have %d, want %d", queued, 1)
	}
	if err := validateEvents(events, 1); err != nil {
		t.Fatalf("original event firing failed: %v", err)
	}
	if err := validateTxPoolInternals(pool); err != nil {
		t.Fatalf("pool internal state corrupted: %v", err)
	}
	// Fill the nonce gap and ensure all transactions become pending
	if err := pool.AddRemoteSync(fakeTx(1, 100000, key)); err != nil {
		t.Fatalf("failed to add gapped transaction: %v", err)
	}
	pending, queued = pool.Stats()
	if pending != 3 {
		t.Fatalf("pending transactions mismatched: have %d, want %d", pending, 3)
	}
	if queued != 0 {
		t.Fatalf("queued transactions mismatched: have %d, want %d", queued, 0)
	}
	if err := validateEvents(events, 2); err != nil {
		t.Fatalf("gap-filling event firing failed: %v", err)
	}
	if err := validateTxPoolInternals(pool); err != nil {
		t.Fatalf("pool internal state corrupted: %v", err)
	}
}

// Tests that if the transaction count belonging to a single account goes above
// some threshold, the higher transactions are dropped to prevent DOS attacks.
func TestTransactionQueueAccountLimiting(t *testing.T) {
	t.Parallel()

	// Create a test account and fund it
	key, _ := crypto.GenerateKey()
	pool := setupTxPool()
	defer pool.Stop()

	account, _ := deriveSender(fakeTx(0, 0, key))
	pool.currentState.AddBalance(account, big.NewInt(1000000))

	// Keep queuing up transactions and make sure all above a limit are dropped
	for i := uint64(1); i <= testTxPoolConfig.AccountQueue+5; i++ {
		if err := pool.AddRemoteSync(fakeTx(i, 100000, key)); err != nil {
			t.Fatalf("tx %d: failed to add transaction: %v", i, err)
		}
		if len(pool.pending) != 0 {
			t.Errorf("tx %d: pending pool size mismatch: have %d, want %d", i, len(pool.pending), 0)
		}
		if i <= testTxPoolConfig.AccountQueue {
			if pool.queue[account].Len() != int(i) {
				t.Errorf("tx %d: queue size mismatch: have %d, want %d", i, pool.queue[account].Len(), i)
			}
		} else {
			if pool.queue[account].Len() != int(testTxPoolConfig.AccountQueue) {
				t.Errorf("tx %d: queue limit mismatch: have %d, want %d", i, pool.queue[account].Len(), testTxPoolConfig.AccountQueue)
			}
		}
	}
	if pool.all.Count() != int(testTxPoolConfig.AccountQueue) {
		t.Errorf("total transaction mismatch: have %d, want %d", pool.all.Count(), testTxPoolConfig.AccountQueue)
	}
}

// Tests that if the transaction count belonging to multiple accounts go above
// some threshold, the higher transactions are dropped to prevent DOS attacks.
//
// This logic should not hold for local transactions, unless the local tracking
// mechanism is disabled.
func TestTransactionQueueGlobalLimiting(t *testing.T) {
	testTransactionQueueGlobalLimiting(t, false)
}
func TestTransactionQueueGlobalLimitingNoLocals(t *testing.T) {
	testTransactionQueueGlobalLimiting(t, true)
}

func testTransactionQueueGlobalLimiting(t *testing.T, nolocals bool) {
	t.Parallel()

	// Create the pool to test the limit enforcement with
	statedb, _ := state.New(common.Hash{}, state.NewDatabase(rawdb.NewMemoryDatabase()))

	blockchain := &testBlockChain{
		statedb:       statedb,
		gasLimit:      1000000,
		chainHeadFeed: new(notify.Feed),
	}

	config := testTxPoolConfig
	config.NoLocals = nolocals
	config.GlobalQueue = config.AccountQueue*3 - 1 // reduce the queue limits to shorten test time (-1 to make it non divisible)

	pool := NewTxPool(config, params.TestChainConfig, blockchain)
	defer pool.Stop()

	// Create a number of test accounts and fund them (last one will be the local)
	keys := make([]*ecdsa.PrivateKey, 5)
	for i := 0; i < len(keys); i++ {
		keys[i], _ = crypto.GenerateKey()
		pool.currentState.AddBalance(crypto.PubkeyToAddress(keys[i].PublicKey), big.NewInt(1000000))
	}
	local := keys[len(keys)-1]

	// Generate and queue a batch of transactions
	nonces := make(map[common.Address]uint64)

	txs := make(types.Transactions, 0, 3*config.GlobalQueue)
	for len(txs) < cap(txs) {
		key := keys[rand.Intn(len(keys)-1)] // skip adding transactions with the local account
		addr := crypto.PubkeyToAddress(key.PublicKey)

		txs = append(txs, fakeTx(nonces[addr]+1, 100000, key))
		nonces[addr]++
	}
	// Import the batch and verify that limits have been enforced
	pool.AddRemotesSync(txs)

	queued := 0
	for addr, list := range pool.queue {
		if list.Len() > int(config.AccountQueue) {
			t.Errorf("addr %x: queued accounts overflown allowance: %d > %d", addr, list.Len(), config.AccountQueue)
		}
		queued += list.Len()
	}
	if queued > int(config.GlobalQueue) {
		t.Fatalf("total transactions overflow allowance: %d > %d", queued, config.GlobalQueue)
	}
	// Generate a batch of transactions from the local account and import them
	ltxs := make(Transactions, 3*config.GlobalQueue)
	for i := range ltxs {
		ltxs[i] = transaction(fakeTx(uint64(i)+1, 100000, local))
	}
	pool.AddLocals(ltxs)

	// If locals are disabled, the previous eviction algorithm should apply here too
	if nolocals {
		queued := 0
		for addr, list := range pool.queue {
			if list.Len() > int(config.AccountQueue) {
				t.Errorf("addr %x: queued accounts overflown allowance: %d > %d", addr, list.Len(), config.AccountQueue)
			}
			queued += list.Len()
		}
		if queued > int(config.GlobalQueue) {
			t.Fatalf("total transactions overflow allowance: %d > %d", queued, config.GlobalQueue)
		}
	} else {
		// Local exemptions are enabled, make sure the local account owned the queue
		if len(pool.queue) != 1 {
			t.Errorf("multiple accounts in queue: have %v, want %v", len(pool.queue), 1)
		}
		// Also ensure no local transactions are ever dropped, even if above global limits
		if queued := pool.queue[crypto.PubkeyToAddress(local.PublicKey)].Len(); uint64(queued) != 3*config.GlobalQueue {
			t.Fatalf("local account queued transaction count mismatch: have %v, want %v", queued, 3*config.GlobalQueue)
		}
	}
}

// Tests that if an account remains idle for a prolonged amount of time, any
// non-executable transactions queued up are dropped to prevent wasting resources
// on shuffling them around.
//
// This logic should not hold for local transactions, unless the local tracking
// mechanism is disabled.
func TestTransactionQueueTimeLimiting(t *testing.T)         { testTransactionQueueTimeLimiting(t, false) }
func TestTransactionQueueTimeLimitingNoLocals(t *testing.T) { testTransactionQueueTimeLimiting(t, true) }

func testTransactionQueueTimeLimiting(t *testing.T, nolocals bool) {
	// Reduce the eviction interval to a testable amount
	defer func(old time.Duration) { evictionInterval = old }(evictionInterval)
	evictionInterval = time.Second

	// Create the pool to test the non-expiration enforcement
	statedb, _ := state.New(common.Hash{}, state.NewDatabase(rawdb.NewMemoryDatabase()))

	blockchain := &testBlockChain{
		statedb:       statedb,
		gasLimit:      1000000,
		chainHeadFeed: new(notify.Feed),
	}

	config := testTxPoolConfig
	config.Lifetime = time.Second
	config.NoLocals = nolocals

	pool := NewTxPool(config, params.TestChainConfig, blockchain)
	defer pool.Stop()

	// Create two test accounts to ensure remotes expire but locals do not
	local, _ := crypto.GenerateKey()
	remote, _ := crypto.GenerateKey()

	pool.currentState.AddBalance(crypto.PubkeyToAddress(local.PublicKey), big.NewInt(1000000000))
	pool.currentState.AddBalance(crypto.PubkeyToAddress(remote.PublicKey), big.NewInt(1000000000))

	// Add the two transactions and ensure they both are queued up
	if err := pool.AddLocal(pricedTransaction(1, 100000, big.NewInt(1), local)); err != nil {
		t.Fatalf("failed to add local transaction: %v", err)
	}
	if err := pool.AddRemote(pricedTransaction(1, 100000, big.NewInt(1), remote)); err != nil {
		t.Fatalf("failed to add remote transaction: %v", err)
	}
	pending, queued := pool.Stats()
	if pending != 0 {
		t.Fatalf("pending transactions mismatched: have %d, want %d", pending, 0)
	}
	if queued != 2 {
		t.Fatalf("queued transactions mismatched: have %d, want %d", queued, 2)
	}
	if err := validateTxPoolInternals(pool); err != nil {
		t.Fatalf("pool internal state corrupted: %v", err)
	}
	// Wait a bit for eviction to run and clean up any leftovers, and ensure only the local remains
	time.Sleep(2 * config.Lifetime)

	pending, queued = pool.Stats()
	if pending != 0 {
		t.Fatalf("pending transactions mismatched: have %d, want %d", pending, 0)
	}
	if nolocals {
		if queued != 0 {
			t.Fatalf("queued transactions mismatched: have %d, want %d", queued, 0)
		}
	} else {
		if queued != 1 {
			t.Fatalf("queued transactions mismatched: have %d, want %d", queued, 1)
		}
	}
	if err := validateTxPoolInternals(pool); err != nil {
		t.Fatalf("pool internal state corrupted: %v", err)
	}
}

// Tests that even if the transaction count belonging to a single account goes
// above some threshold, as long as the transactions are executable, they are
// accepted.
func TestTransactionPendingLimiting(t *testing.T) {
	t.Parallel()

	// Create a test account and fund it
	key, _ := crypto.GenerateKey()
	pool := setupTxPool()
	defer pool.Stop()

	account, _ := deriveSender(fakeTx(0, 0, key))
	pool.currentState.AddBalance(account, big.NewInt(1000000))

	// Keep track of transaction events to ensure all executables get announced
	events := make(chan NewTxsNotify, testTxPoolConfig.AccountQueue+5)
	sub := pool.txFeed.Subscribe(events)
	defer sub.Unsubscribe()

	// Keep queuing up transactions and make sure all above a limit are dropped
	for i := uint64(0); i < testTxPoolConfig.AccountQueue+5; i++ {
		if err := pool.AddRemoteSync(fakeTx(i, 100000, key)); err != nil {
			t.Fatalf("tx %d: failed to add transaction: %v", i, err)
		}
		if pool.pending[account].Len() != int(i)+1 {
			t.Errorf("tx %d: pending pool size mismatch: have %d, want %d", i, pool.pending[account].Len(), i+1)
		}
		if len(pool.queue) != 0 {
			t.Errorf("tx %d: queue size mismatch: have %d, want %d", i, pool.queue[account].Len(), 0)
		}
	}
	if pool.all.Count() != int(testTxPoolConfig.AccountQueue+5) {
		t.Errorf("total transaction mismatch: have %d, want %d", pool.all.Count(), testTxPoolConfig.AccountQueue+5)
	}
	if err := validateEvents(events, int(testTxPoolConfig.AccountQueue+5)); err != nil {
		t.Fatalf("event firing failed: %v", err)
	}
	if err := validateTxPoolInternals(pool); err != nil {
		t.Fatalf("pool internal state corrupted: %v", err)
	}
}

// Tests that if the transaction count belonging to multiple accounts go above
// some hard threshold, the higher transactions are dropped to prevent DOS
// attacks.
func TestTransactionPendingGlobalLimiting(t *testing.T) {
	t.Parallel()

	// Create the pool to test the limit enforcement with
	statedb, _ := state.New(common.Hash{}, state.NewDatabase(rawdb.NewMemoryDatabase()))

	blockchain := &testBlockChain{
		statedb:       statedb,
		gasLimit:      1000000,
		chainHeadFeed: new(notify.Feed),
	}

	config := testTxPoolConfig
	config.GlobalSlots = config.AccountSlots * 10

	pool := NewTxPool(config, params.TestChainConfig, blockchain)
	defer pool.Stop()

	// Create a number of test accounts and fund them
	keys := make([]*ecdsa.PrivateKey, 5)
	for i := 0; i < len(keys); i++ {
		keys[i], _ = crypto.GenerateKey()
		pool.currentState.AddBalance(crypto.PubkeyToAddress(keys[i].PublicKey), big.NewInt(1000000))
	}
	// Generate and queue a batch of transactions
	nonces := make(map[common.Address]uint64)

	txs := types.Transactions{}
	for _, key := range keys {
		addr := crypto.PubkeyToAddress(key.PublicKey)
		for j := 0; j < int(config.GlobalSlots)/len(keys)*2; j++ {
			txs = append(txs, fakeTx(nonces[addr], 100000, key))
			nonces[addr]++
		}
	}
	// Import the batch and verify that limits have been enforced
	pool.AddRemotesSync(txs)

	pending := 0
	for _, list := range pool.pending {
		pending += list.Len()
	}
	if pending > int(config.GlobalSlots) {
		t.Fatalf("total pending transactions overflow allowance: %d > %d", pending, config.GlobalSlots)
	}
	if err := validateTxPoolInternals(pool); err != nil {
		t.Fatalf("pool internal state corrupted: %v", err)
	}
}

// Tests that if transactions start being capped, transactions are also removed from 'all'
func TestTransactionCapClearsFromAll(t *testing.T) {
	t.Parallel()

	// Create the pool to test the limit enforcement with
	statedb, _ := state.New(common.Hash{}, state.NewDatabase(rawdb.NewMemoryDatabase()))

	blockchain := &testBlockChain{
		statedb:       statedb,
		gasLimit:      1000000,
		chainHeadFeed: new(notify.Feed),
	}

	config := testTxPoolConfig
	config.AccountSlots = 2
	config.AccountQueue = 2
	config.GlobalSlots = 8

	pool := NewTxPool(config, params.TestChainConfig, blockchain)
	defer pool.Stop()

	// Create a number of test accounts and fund them
	key, _ := crypto.GenerateKey()
	addr := crypto.PubkeyToAddress(key.PublicKey)
	pool.currentState.AddBalance(addr, big.NewInt(1000000))

	txs := types.Transactions{}
	for j := 0; j < int(config.GlobalSlots)*2; j++ {
		txs = append(txs, fakeTx(uint64(j), 100000, key))
	}
	// Import the batch and verify that limits have been enforced
	pool.AddRemotes(txs)
	if err := validateTxPoolInternals(pool); err != nil {
		t.Fatalf("pool internal state corrupted: %v", err)
	}
}

// Tests that if the transaction count belonging to multiple accounts go above
// some hard threshold, if they are under the minimum guaranteed slot count then
// the transactions are still kept.
func TestTransactionPendingMinimumAllowance(t *testing.T) {
	t.Parallel()

	// Create the pool to test the limit enforcement with
	statedb, _ := state.New(common.Hash{}, state.NewDatabase(rawdb.NewMemoryDatabase()))

	blockchain := &testBlockChain{
		statedb:       statedb,
		gasLimit:      1000000,
		chainHeadFeed: new(notify.Feed),
	}

	config := testTxPoolConfig
	config.GlobalSlots = 1

	pool := NewTxPool(config, params.TestChainConfig, blockchain)
	defer pool.Stop()

	// Create a number of test accounts and fund them
	keys := make([]*ecdsa.PrivateKey, 5)
	for i := 0; i < len(keys); i++ {
		keys[i], _ = crypto.GenerateKey()
		pool.currentState.AddBalance(crypto.PubkeyToAddress(keys[i].PublicKey), big.NewInt(1000000))
	}
	// Generate and queue a batch of transactions
	nonces := make(map[common.Address]uint64)

	txs := types.Transactions{}
	for _, key := range keys {
		addr := crypto.PubkeyToAddress(key.PublicKey)
		for j := 0; j < int(config.AccountSlots)*2; j++ {
			txs = append(txs, fakeTx(nonces[addr], 100000, key))
			nonces[addr]++
		}
	}
	// Import the batch and verify that limits have been enforced
	pool.AddRemotesSync(txs)

	for addr, list := range pool.pending {
		if list.Len() != int(config.AccountSlots) {
			t.Errorf("addr %x: total pending transactions mismatch: have %d, want %d", addr, list.Len(), config.AccountSlots)
		}
	}
	if err := validateTxPoolInternals(pool); err != nil {
		t.Fatalf("pool internal state corrupted: %v", err)
	}
}

// Tests that setting the transaction pool gas price to a higher value correctly
// discards everything cheaper than that and moves any gapped transactions back
// from the pending pool to the queue.
//
// Note, local transactions are never allowed to be dropped.
func TestTransactionPoolRepricing(t *testing.T) {
	t.Parallel()

	// Create the pool to test the pricing enforcement with
	statedb, _ := state.New(common.Hash{}, state.NewDatabase(rawdb.NewMemoryDatabase()))

	blockchain := &testBlockChain{
		statedb:       statedb,
		gasLimit:      1000000,
		chainHeadFeed: new(notify.Feed),
	}

	pool := NewTxPool(testTxPoolConfig, params.TestChainConfig, blockchain)
	defer pool.Stop()

	// Keep track of transaction events to ensure all executables get announced
	events := make(chan NewTxsNotify, 32)
	sub := pool.txFeed.Subscribe(events)
	defer sub.Unsubscribe()

	// Create a number of test accounts and fund them
	keys := make([]*ecdsa.PrivateKey, 4)
	for i := 0; i < len(keys); i++ {
		keys[i], _ = crypto.GenerateKey()
		pool.currentState.AddBalance(crypto.PubkeyToAddress(keys[i].PublicKey), big.NewInt(1000000))
	}
	// Generate and queue a batch of transactions, both pending and queued
	txs := types.Transactions{}

	txs = append(txs, pricedTransaction(0, 100000, big.NewInt(2), keys[0]))
	txs = append(txs, pricedTransaction(1, 100000, big.NewInt(1), keys[0]))
	txs = append(txs, pricedTransaction(2, 100000, big.NewInt(2), keys[0]))

	txs = append(txs, pricedTransaction(0, 100000, big.NewInt(1), keys[1]))
	txs = append(txs, pricedTransaction(1, 100000, big.NewInt(2), keys[1]))
	txs = append(txs, pricedTransaction(2, 100000, big.NewInt(2), keys[1]))

	txs = append(txs, pricedTransaction(1, 100000, big.NewInt(2), keys[2]))
	txs = append(txs, pricedTransaction(2, 100000, big.NewInt(1), keys[2]))
	txs = append(txs, pricedTransaction(3, 100000, big.NewInt(2), keys[2]))

	ltx := pricedTransaction(0, 100000, big.NewInt(1), keys[3])

	// Import the batch and that both pending and queued transactions match up
	pool.AddRemotesSync(txs)
	pool.AddLocal(ltx)

	pending, queued := pool.Stats()
	if pending != 7 {
		t.Fatalf("pending transactions mismatched: have %d, want %d", pending, 7)
	}
	if queued != 3 {
		t.Fatalf("queued transactions mismatched: have %d, want %d", queued, 3)
	}
	if err := validateEvents(events, 7); err != nil {
		t.Fatalf("original event firing failed: %v", err)
	}
	if err := validateTxPoolInternals(pool); err != nil {
		t.Fatalf("pool internal state corrupted: %v", err)
	}
	// Reprice the pool and check that underpriced transactions get dropped
	pool.SetGasPrice(big.NewInt(2))

	pending, queued = pool.Stats()
	if pending != 2 {
		t.Fatalf("pending transactions mismatched: have %d, want %d", pending, 2)
	}
	if queued != 5 {
		t.Fatalf("queued transactions mismatched: have %d, want %d", queued, 5)
	}
	if err := validateEvents(events, 0); err != nil {
		t.Fatalf("reprice event firing failed: %v", err)
	}
	if err := validateTxPoolInternals(pool); err != nil {
		t.Fatalf("pool internal state corrupted: %v", err)
	}
	// Check that we can't add the old transactions back
	if err := pool.AddRemote(pricedTransaction(1, 100000, big.NewInt(1), keys[0])); err != ErrUnderpriced {
		t.Fatalf("adding underpriced pending transaction error mismatch: have %v, want %v", err, ErrUnderpriced)
	}
	if err := pool.AddRemote(pricedTransaction(0, 100000, big.NewInt(1), keys[1])); err != ErrUnderpriced {
		t.Fatalf("adding underpriced pending transaction error mismatch: have %v, want %v", err, ErrUnderpriced)
	}
	if err := pool.AddRemote(pricedTransaction(2, 100000, big.NewInt(1), keys[2])); err != ErrUnderpriced {
		t.Fatalf("adding underpriced queued transaction error mismatch: have %v, want %v", err, ErrUnderpriced)
	}
	if err := validateEvents(events, 0); err != nil {
		t.Fatalf("post-reprice event firing failed: %v", err)
	}
	if err := validateTxPoolInternals(pool); err != nil {
		t.Fatalf("pool internal state corrupted: %v", err)
	}
	// However we can add local underpriced transactions
	tx := pricedTransaction(1, 100000, big.NewInt(1), keys[3])
	if err := pool.AddLocal(tx); err != nil {
		t.Fatalf("failed to add underpriced local transaction: %v", err)
	}
	if pending, _ = pool.Stats(); pending != 3 {
		t.Fatalf("pending transactions mismatched: have %d, want %d", pending, 3)
	}
	if err := validateEvents(events, 1); err != nil {
		t.Fatalf("post-reprice local event firing failed: %v", err)
	}
	if err := validateTxPoolInternals(pool); err != nil {
		t.Fatalf("pool internal state corrupted: %v", err)
	}
	// And we can fill gaps with properly priced transactions
	if err := pool.AddRemote(pricedTransaction(1, 100000, big.NewInt(2), keys[0])); err != nil {
		t.Fatalf("failed to add pending transaction: %v", err)
	}
	if err := pool.AddRemote(pricedTransaction(0, 100000, big.NewInt(2), keys[1])); err != nil {
		t.Fatalf("failed to add pending transaction: %v", err)
	}
	if err := pool.AddRemote(pricedTransaction(2, 100000, big.NewInt(2), keys[2])); err != nil {
		t.Fatalf("failed to add queued transaction: %v", err)
	}
	if err := validateEvents(events, 5); err != nil {
		t.Fatalf("post-reprice event firing failed: %v", err)
	}
	if err := validateTxPoolInternals(pool); err != nil {
		t.Fatalf("pool internal state corrupted: %v", err)
	}
}

// Tests that setting the transaction pool gas price to a higher value does not
// remove local transactions.
func TestTransactionPoolRepricingKeepsLocals(t *testing.T) {
	t.Parallel()

	// Create the pool to test the pricing enforcement with
	statedb, _ := state.New(common.Hash{}, state.NewDatabase(rawdb.NewMemoryDatabase()))

	blockchain := &testBlockChain{
		statedb:       statedb,
		gasLimit:      1000000,
		chainHeadFeed: new(notify.Feed),
	}

	pool := NewTxPool(testTxPoolConfig, params.TestChainConfig, blockchain)
	defer pool.Stop()

	// Create a number of test accounts and fund them
	keys := make([]*ecdsa.PrivateKey, 3)
	for i := 0; i < len(keys); i++ {
		keys[i], _ = crypto.GenerateKey()
		pool.currentState.AddBalance(crypto.PubkeyToAddress(keys[i].PublicKey), big.NewInt(1000*1000000))
	}
	// Create transaction (both pending and queued) with a linearly growing gasprice
	for i := uint64(0); i < 500; i++ {
		// Add pending transaction.
		pendingTx := pricedTransaction(i, 100000, big.NewInt(int64(i)), keys[2])
		if err := pool.AddLocal(pendingTx); err != nil {
			t.Fatal(err)
		}
		// Add queued transaction.
		queuedTx := pricedTransaction(i+501, 100000, big.NewInt(int64(i)), keys[2])
		if err := pool.AddLocal(queuedTx); err != nil {
			t.Fatal(err)
		}
	}
	pending, queued := pool.Stats()
	expPending, expQueued := 500, 500
	validate := func() {
		pending, queued = pool.Stats()
		if pending != expPending {
			t.Fatalf("pending transactions mismatched: have %d, want %d", pending, expPending)
		}
		if queued != expQueued {
			t.Fatalf("queued transactions mismatched: have %d, want %d", queued, expQueued)
		}

		if err := validateTxPoolInternals(pool); err != nil {
			t.Fatalf("pool internal state corrupted: %v", err)
		}
	}
	validate()

	// Reprice the pool and check that nothing is dropped
	pool.SetGasPrice(big.NewInt(2))
	validate()

	pool.SetGasPrice(big.NewInt(2))
	pool.SetGasPrice(big.NewInt(4))
	pool.SetGasPrice(big.NewInt(8))
	pool.SetGasPrice(big.NewInt(100))
	validate()
}

// Tests that when the pool reaches its global transaction limit, underpriced
// transactions are gradually shifted out for more expensive ones and any gapped
// pending transactions are moved into the queue.
//
// Note, local transactions are never allowed to be dropped.
func TestTransactionPoolUnderpricing(t *testing.T) {
	t.Parallel()

	// Create the pool to test the pricing enforcement with
	statedb, _ := state.New(common.Hash{}, state.NewDatabase(rawdb.NewMemoryDatabase()))

	blockchain := &testBlockChain{
		statedb:       statedb,
		gasLimit:      1000000,
		chainHeadFeed: new(notify.Feed),
	}

	config := testTxPoolConfig
	config.GlobalSlots = 2
	config.GlobalQueue = 2

	pool := NewTxPool(config, params.TestChainConfig, blockchain)
	defer pool.Stop()

	// Keep track of transaction events to ensure all executables get announced
	events := make(chan NewTxsNotify, 32)
	sub := pool.txFeed.Subscribe(events)
	defer sub.Unsubscribe()

	// Create a number of test accounts and fund them
	keys := make([]*ecdsa.PrivateKey, 4)
	for i := 0; i < len(keys); i++ {
		keys[i], _ = crypto.GenerateKey()
		pool.currentState.AddBalance(crypto.PubkeyToAddress(keys[i].PublicKey), big.NewInt(1000000))
	}
	// Generate and queue a batch of transactions, both pending and queued
	txs := types.Transactions{}

	txs = append(txs, pricedTransaction(0, 100000, big.NewInt(1), keys[0]))
	txs = append(txs, pricedTransaction(1, 100000, big.NewInt(2), keys[0]))

	txs = append(txs, pricedTransaction(1, 100000, big.NewInt(1), keys[1]))

	ltx := pricedTransaction(0, 100000, big.NewInt(1), keys[2])

	// Import the batch and that both pending and queued transactions match up
	pool.AddRemotes(txs)
	pool.AddLocal(ltx)

	pending, queued := pool.Stats()
	if pending != 3 {
		t.Fatalf("pending transactions mismatched: have %d, want %d", pending, 3)
	}
	if queued != 1 {
		t.Fatalf("queued transactions mismatched: have %d, want %d", queued, 1)
	}
	if err := validateEvents(events, 3); err != nil {
		t.Fatalf("original event firing failed: %v", err)
	}
	if err := validateTxPoolInternals(pool); err != nil {
		t.Fatalf("pool internal state corrupted: %v", err)
	}
	// Ensure that adding an underpriced transaction on block limit fails
	if err := pool.AddRemote(pricedTransaction(0, 100000, big.NewInt(1), keys[1])); err != ErrUnderpriced {
		t.Fatalf("adding underpriced pending transaction error mismatch: have %v, want %v", err, ErrUnderpriced)
	}
	// Ensure that adding high priced transactions drops cheap ones, but not own
	if err := pool.AddRemote(pricedTransaction(0, 100000, big.NewInt(3), keys[1])); err != nil { // +K1:0 => -K1:1 => Pend K0:0, K0:1, K1:0, K2:0; Que -
		t.Fatalf("failed to add well priced transaction: %v", err)
	}
	if err := pool.AddRemote(pricedTransaction(2, 100000, big.NewInt(4), keys[1])); err != nil { // +K1:2 => -K0:0 => Pend K1:0, K2:0; Que K0:1 K1:2
		t.Fatalf("failed to add well priced transaction: %v", err)
	}
	if err := pool.AddRemote(pricedTransaction(3, 100000, big.NewInt(5), keys[1])); err != nil { // +K1:3 => -K0:1 => Pend K1:0, K2:0; Que K1:2 K1:3
		t.Fatalf("failed to add well priced transaction: %v", err)
	}
	pending, queued = pool.Stats()
	if pending != 2 {
		t.Fatalf("pending transactions mismatched: have %d, want %d", pending, 2)
	}
	if queued != 2 {
		t.Fatalf("queued transactions mismatched: have %d, want %d", queued, 2)
	}
	if err := validateEvents(events, 1); err != nil {
		t.Fatalf("additional event firing failed: %v", err)
	}
	if err := validateTxPoolInternals(pool); err != nil {
		t.Fatalf("pool internal state corrupted: %v", err)
	}
	// Ensure that adding local transactions can push out even higher priced ones
	ltx = pricedTransaction(1, 100000, big.NewInt(0), keys[2])
	if err := pool.AddLocal(ltx); err != nil {
		t.Fatalf("failed to append underpriced local transaction: %v", err)
	}
	ltx = pricedTransaction(0, 100000, big.NewInt(0), keys[3])
	if err := pool.AddLocal(ltx); err != nil {
		t.Fatalf("failed to add new underpriced local transaction: %v", err)
	}
	pending, queued = pool.Stats()
	if pending != 3 {
		t.Fatalf("pending transactions mismatched: have %d, want %d", pending, 3)
	}
	if queued != 1 {
		t.Fatalf("queued transactions mismatched: have %d, want %d", queued, 1)
	}
	if err := validateEvents(events, 2); err != nil {
		t.Fatalf("local event firing failed: %v", err)
	}
	if err := validateTxPoolInternals(pool); err != nil {
		t.Fatalf("pool internal state corrupted: %v", err)
	}
}

// Tests that more expensive transactions push out cheap ones from the pool, but
// without producing instability by creating gaps that start jumping transactions
// back and forth between queued/pending.
func TestTransactionPoolStableUnderpricing(t *testing.T) {
	t.Parallel()

	// Create the pool to test the pricing enforcement with
	statedb, _ := state.New(common.Hash{}, state.NewDatabase(rawdb.NewMemoryDatabase()))

	blockchain := &testBlockChain{
		statedb:       statedb,
		gasLimit:      1000000,
		chainHeadFeed: new(notify.Feed),
	}

	config := testTxPoolConfig
	config.GlobalSlots = 128
	config.GlobalQueue = 0

	pool := NewTxPool(config, params.TestChainConfig, blockchain)
	defer pool.Stop()

	// Keep track of transaction events to ensure all executables get announced
	events := make(chan NewTxsNotify, 32)
	sub := pool.txFeed.Subscribe(events)
	defer sub.Unsubscribe()

	// Create a number of test accounts and fund them
	keys := make([]*ecdsa.PrivateKey, 2)
	for i := 0; i < len(keys); i++ {
		keys[i], _ = crypto.GenerateKey()
		pool.currentState.AddBalance(crypto.PubkeyToAddress(keys[i].PublicKey), big.NewInt(1000000))
	}
	// Fill up the entire queue with the same transaction price points
	txs := types.Transactions{}
	for i := uint64(0); i < config.GlobalSlots; i++ {
		txs = append(txs, pricedTransaction(i, 100000, big.NewInt(1), keys[0]))
	}
	pool.AddRemotesSync(txs)

	pending, queued := pool.Stats()
	if pending != int(config.GlobalSlots) {
		t.Fatalf("pending transactions mismatched: have %d, want %d", pending, config.GlobalSlots)
	}
	if queued != 0 {
		t.Fatalf("queued transactions mismatched: have %d, want %d", queued, 0)
	}
	if err := validateEvents(events, int(config.GlobalSlots)); err != nil {
		t.Fatalf("original event firing failed: %v", err)
	}
	if err := validateTxPoolInternals(pool); err != nil {
		t.Fatalf("pool internal state corrupted: %v", err)
	}
	// Ensure that adding high priced transactions drops a cheap, but doesn't produce a gap
	if err := pool.AddRemoteSync(pricedTransaction(0, 100000, big.NewInt(3), keys[1])); err != nil {
		t.Fatalf("failed to add well priced transaction: %v", err)
	}
	pending, queued = pool.Stats()
	if pending != int(config.GlobalSlots) {
		t.Fatalf("pending transactions mismatched: have %d, want %d", pending, config.GlobalSlots)
	}
	if queued != 0 {
		t.Fatalf("queued transactions mismatched: have %d, want %d", queued, 0)
	}
	if err := validateEvents(events, 1); err != nil {
		t.Fatalf("additional event firing failed: %v", err)
	}
	if err := validateTxPoolInternals(pool); err != nil {
		t.Fatalf("pool internal state corrupted: %v", err)
	}
}

// Tests that the pool rejects replacement transactions that don't meet the minimum
// price bump required.
func TestTransactionReplacement(t *testing.T) {
	t.Parallel()

	// Create the pool to test the pricing enforcement with
	statedb, _ := state.New(common.Hash{}, state.NewDatabase(rawdb.NewMemoryDatabase()))

	blockchain := &testBlockChain{
		statedb:       statedb,
		gasLimit:      1000000,
		chainHeadFeed: new(notify.Feed),
	}

	pool := NewTxPool(testTxPoolConfig, params.TestChainConfig, blockchain)
	defer pool.Stop()

	// Keep track of transaction events to ensure all executables get announced
	events := make(chan NewTxsNotify, 32)
	sub := pool.txFeed.Subscribe(events)
	defer sub.Unsubscribe()

	// Create a test account to add transactions with
	key, _ := crypto.GenerateKey()
	pool.currentState.AddBalance(crypto.PubkeyToAddress(key.PublicKey), big.NewInt(1000000000))

	// Add pending transactions, ensuring the minimum price bump is enforced for replacement (for ultra low prices too)
	price := int64(100)
	threshold := (price * (100 + int64(testTxPoolConfig.PriceBump))) / 100

	if err := pool.AddRemoteSync(pricedTransaction(0, 100000, big.NewInt(1), key)); err != nil {
		t.Fatalf("failed to add original cheap pending transaction: %v", err)
	}
	if err := pool.AddRemote(pricedTransaction(0, 100001, big.NewInt(1), key)); err != ErrReplaceUnderpriced {
		t.Fatalf("original cheap pending transaction replacement error mismatch: have %v, want %v", err, ErrReplaceUnderpriced)
	}
	if err := pool.AddRemote(pricedTransaction(0, 100000, big.NewInt(2), key)); err != nil {
		t.Fatalf("failed to replace original cheap pending transaction: %v", err)
	}
	if err := validateEvents(events, 2); err != nil {
		t.Fatalf("cheap replacement event firing failed: %v", err)
	}

	if err := pool.AddRemoteSync(pricedTransaction(0, 100000, big.NewInt(price), key)); err != nil {
		t.Fatalf("failed to add original proper pending transaction: %v", err)
	}
	if err := pool.AddRemote(pricedTransaction(0, 100001, big.NewInt(threshold-1), key)); err != ErrReplaceUnderpriced {
		t.Fatalf("original proper pending transaction replacement error mismatch: have %v, want %v", err, ErrReplaceUnderpriced)
	}
	if err := pool.AddRemote(pricedTransaction(0, 100000, big.NewInt(threshold), key)); err != nil {
		t.Fatalf("failed to replace original proper pending transaction: %v", err)
	}
	if err := validateEvents(events, 2); err != nil {
		t.Fatalf("proper replacement event firing failed: %v", err)
	}

	// Add queued transactions, ensuring the minimum price bump is enforced for replacement (for ultra low prices too)
	if err := pool.AddRemote(pricedTransaction(2, 100000, big.NewInt(1), key)); err != nil {
		t.Fatalf("failed to add original cheap queued transaction: %v", err)
	}
	if err := pool.AddRemote(pricedTransaction(2, 100001, big.NewInt(1), key)); err != ErrReplaceUnderpriced {
		t.Fatalf("original cheap queued transaction replacement error mismatch: have %v, want %v", err, ErrReplaceUnderpriced)
	}
	if err := pool.AddRemote(pricedTransaction(2, 100000, big.NewInt(2), key)); err != nil {
		t.Fatalf("failed to replace original cheap queued transaction: %v", err)
	}

	if err := pool.AddRemote(pricedTransaction(2, 100000, big.NewInt(price), key)); err != nil {
		t.Fatalf("failed to add original proper queued transaction: %v", err)
	}
	if err := pool.AddRemote(pricedTransaction(2, 100001, big.NewInt(threshold-1), key)); err != ErrReplaceUnderpriced {
		t.Fatalf("original proper queued transaction replacement error mismatch: have %v, want %v", err, ErrReplaceUnderpriced)
	}
	if err := pool.AddRemote(pricedTransaction(2, 100000, big.NewInt(threshold), key)); err != nil {
		t.Fatalf("failed to replace original proper queued transaction: %v", err)
	}

	if err := validateEvents(events, 0); err != nil {
		t.Fatalf("queued replacement event firing failed: %v", err)
	}
	if err := validateTxPoolInternals(pool); err != nil {
		t.Fatalf("pool internal state corrupted: %v", err)
	}
}

// Tests that local transactions are journaled to disk, but remote transactions
// get discarded between restarts.
func TestTransactionJournaling(t *testing.T)         { testTransactionJournaling(t, false) }
func TestTransactionJournalingNoLocals(t *testing.T) { testTransactionJournaling(t, true) }

func testTransactionJournaling(t *testing.T, nolocals bool) {
	t.Parallel()

	// Create a temporary file for the journal
	file, err := ioutil.TempFile("", "")
	if err != nil {
		t.Fatalf("failed to create temporary journal: %v", err)
	}
	journal := file.Name()
	defer os.Remove(journal)

	// Clean up the temporary file, we only need the path for now
	file.Close()
	os.Remove(journal)

	// Create the original pool to inject transaction into the journal
	statedb, _ := state.New(common.Hash{}, state.NewDatabase(rawdb.NewMemoryDatabase()))

	blockchain := &testBlockChain{
		statedb:       statedb,
		gasLimit:      1000000,
		chainHeadFeed: new(notify.Feed),
	}

	config := testTxPoolConfig
	config.NoLocals = nolocals
	config.Journal = journal
	config.Rejournal = time.Second

	pool := NewTxPool(config, params.TestChainConfig, blockchain)

	// Create two test accounts to ensure remotes expire but locals do not
	local, _ := crypto.GenerateKey()
	remote, _ := crypto.GenerateKey()

	pool.currentState.AddBalance(crypto.PubkeyToAddress(local.PublicKey), big.NewInt(1000000000))
	pool.currentState.AddBalance(crypto.PubkeyToAddress(remote.PublicKey), big.NewInt(1000000000))

	// Add three local and a remote transactions and ensure they are queued up
	if err := pool.AddLocal(pricedTransaction(0, 100000, big.NewInt(1), local)); err != nil {
		t.Fatalf("failed to add local transaction: %v", err)
	}
	if err := pool.AddLocal(pricedTransaction(1, 100000, big.NewInt(1), local)); err != nil {
		t.Fatalf("failed to add local transaction: %v", err)
	}
	if err := pool.AddLocal(pricedTransaction(2, 100000, big.NewInt(1), local)); err != nil {
		t.Fatalf("failed to add local transaction: %v", err)
	}
	if err := pool.AddRemoteSync(pricedTransaction(0, 100000, big.NewInt(1), remote)); err != nil {
		t.Fatalf("failed to add remote transaction: %v", err)
	}
	pending, queued := pool.Stats()
	if pending != 4 {
		t.Fatalf("pending transactions mismatched: have %d, want %d", pending, 4)
	}
	if queued != 0 {
		t.Fatalf("queued transactions mismatched: have %d, want %d", queued, 0)
	}
	if err := validateTxPoolInternals(pool); err != nil {
		t.Fatalf("pool internal state corrupted: %v", err)
	}
	// Terminate the old pool, bump the local nonce, create a new pool and ensure relevant transaction survive
	pool.Stop()
	statedb.SetNonce(crypto.PubkeyToAddress(local.PublicKey), 1)

	blockchain = &testBlockChain{
		statedb:       statedb,
		gasLimit:      1000000,
		chainHeadFeed: new(notify.Feed),
	}

	pool = NewTxPool(config, params.TestChainConfig, blockchain)

	pending, queued = pool.Stats()
	if queued != 0 {
		t.Fatalf("queued transactions mismatched: have %d, want %d", queued, 0)
	}
	if nolocals {
		if pending != 0 {
			t.Fatalf("pending transactions mismatched: have %d, want %d", pending, 0)
		}
	} else {
		if pending != 2 {
			t.Fatalf("pending transactions mismatched: have %d, want %d", pending, 2)
		}
	}
	if err := validateTxPoolInternals(pool); err != nil {
		t.Fatalf("pool internal state corrupted: %v", err)
	}
	// Bump the nonce temporarily and ensure the newly invalidated transaction is removed
	statedb.SetNonce(crypto.PubkeyToAddress(local.PublicKey), 2)
	<-pool.requestReset(nil, nil)
	time.Sleep(2 * config.Rejournal)
	pool.Stop()

	statedb.SetNonce(crypto.PubkeyToAddress(local.PublicKey), 1)

	blockchain = &testBlockChain{
		statedb:       statedb,
		gasLimit:      1000000,
		chainHeadFeed: new(notify.Feed),
	}

	pool = NewTxPool(config, params.TestChainConfig, blockchain)

	pending, queued = pool.Stats()
	if pending != 0 {
		t.Fatalf("pending transactions mismatched: have %d, want %d", pending, 0)
	}
	if nolocals {
		if queued != 0 {
			t.Fatalf("queued transactions mismatched: have %d, want %d", queued, 0)
		}
	} else {
		if queued != 1 {
			t.Fatalf("queued transactions mismatched: have %d, want %d", queued, 1)
		}
	}
	if err := validateTxPoolInternals(pool); err != nil {
		t.Fatalf("pool internal state corrupted: %v", err)
	}
	pool.Stop()
}

// TestTransactionStatusCheck tests that the pool can correctly retrieve the
// pending status of individual transactions.
func TestTransactionStatusCheck(t *testing.T) {
	t.Parallel()

	// Create the pool to test the status retrievals with
	statedb, _ := state.New(common.Hash{}, state.NewDatabase(rawdb.NewMemoryDatabase()))

	blockchain := &testBlockChain{
		statedb:       statedb,
		gasLimit:      1000000,
		chainHeadFeed: new(notify.Feed),
	}

	pool := NewTxPool(testTxPoolConfig, params.TestChainConfig, blockchain)
	defer pool.Stop()

	// Create the test accounts to check various transaction statuses with
	keys := make([]*ecdsa.PrivateKey, 3)
	for i := 0; i < len(keys); i++ {
		keys[i], _ = crypto.GenerateKey()
		pool.currentState.AddBalance(crypto.PubkeyToAddress(keys[i].PublicKey), big.NewInt(1000000))
	}
	// Generate and queue a batch of transactions, both pending and queued
	txs := types.Transactions{}

	txs = append(txs, pricedTransaction(0, 100000, big.NewInt(1), keys[0])) // Pending only
	txs = append(txs, pricedTransaction(0, 100000, big.NewInt(1), keys[1])) // Pending and queued
	txs = append(txs, pricedTransaction(2, 100000, big.NewInt(1), keys[1]))
	txs = append(txs, pricedTransaction(2, 100000, big.NewInt(1), keys[2])) // Queued only

	// Import the transaction and ensure they are correctly added
	pool.AddRemotesSync(txs)

	pending, queued := pool.Stats()
	if pending != 2 {
		t.Fatalf("pending transactions mismatched: have %d, want %d", pending, 2)
	}
	if queued != 2 {
		t.Fatalf("queued transactions mismatched: have %d, want %d", queued, 2)
	}
	if err := validateTxPoolInternals(pool); err != nil {
		t.Fatalf("pool internal state corrupted: %v", err)
	}
	// Retrieve the status of each transaction and validate them
	hashes := make([]common.Hash, len(txs))
	for i, tx := range txs {
		hashes[i] = tx.Hash()
	}
	hashes = append(hashes, common.Hash{})

	statuses := pool.Status(hashes)
	expect := []TxStatus{TxStatusPending, TxStatusPending, TxStatusQueued, TxStatusQueued, TxStatusUnknown}

	for i := 0; i < len(statuses); i++ {
		if statuses[i] != expect[i] {
			t.Errorf("transaction %d: status mismatch: have %v, want %v", i, statuses[i], expect[i])
		}
	}
}

// Benchmarks the speed of validating the contents of the pending queue of the
// transaction pool.
func BenchmarkPendingDemotion100(b *testing.B)   { benchmarkPendingDemotion(b, 100) }
func BenchmarkPendingDemotion1000(b *testing.B)  { benchmarkPendingDemotion(b, 1000) }
func BenchmarkPendingDemotion10000(b *testing.B) { benchmarkPendingDemotion(b, 10000) }

func benchmarkPendingDemotion(b *testing.B, size int) {
	// Add a batch of transactions to a pool one by one
	key, _ := crypto.GenerateKey()
	pool := setupTxPool()
	defer pool.Stop()

	account, _ := deriveSender(fakeTx(0, 0, key))
	pool.currentState.AddBalance(account, big.NewInt(1000000))

	for i := 0; i < size; i++ {
		tx := fakeTx(uint64(i), 100000, key)
		pool.promoteTx(account, tx.Hash(), transaction(tx))
	}
	// Benchmark the speed of pool validation
	b.ResetTimer()
	for i := 0; i < b.N; i++ {
		pool.demoteUnexecutables()
	}
}

// Benchmarks the speed of scheduling the contents of the future queue of the
// transaction pool.
func BenchmarkFuturePromotion100(b *testing.B)   { benchmarkFuturePromotion(b, 100) }
func BenchmarkFuturePromotion1000(b *testing.B)  { benchmarkFuturePromotion(b, 1000) }
func BenchmarkFuturePromotion10000(b *testing.B) { benchmarkFuturePromotion(b, 10000) }

func benchmarkFuturePromotion(b *testing.B, size int) {
	// Add a batch of transactions to a pool one by one
	key, _ := crypto.GenerateKey()
	pool := setupTxPool()
	defer pool.Stop()

	account, _ := deriveSender(fakeTx(0, 0, key))
	pool.currentState.AddBalance(account, big.NewInt(1000000))

	for i := 0; i < size; i++ {
		tx := fakeTx(uint64(1+i), 100000, key)
		pool.enqueueTx(tx.Hash(), transaction(tx), txRemote)
	}
	// Benchmark the speed of pool validation
	b.ResetTimer()
	for i := 0; i < b.N; i++ {
		pool.promoteExecutables(nil)
	}
}

// Benchmarks the speed of batched transaction insertion.
func BenchmarkPoolBatchInsert100(b *testing.B)   { benchmarkPoolBatchInsert(b, 100) }
func BenchmarkPoolBatchInsert1000(b *testing.B)  { benchmarkPoolBatchInsert(b, 1000) }
func BenchmarkPoolBatchInsert10000(b *testing.B) { benchmarkPoolBatchInsert(b, 10000) }

func benchmarkPoolBatchInsert(b *testing.B, size int) {
	// Generate a batch of transactions to enqueue into the pool
	key, _ := crypto.GenerateKey()
	pool := setupTxPool()
	defer pool.Stop()

	account, _ := deriveSender(fakeTx(0, 0, key))
	pool.currentState.AddBalance(account, big.NewInt(1000000))

	batches := make([]types.Transactions, b.N)
	for i := 0; i < b.N; i++ {
		batches[i] = make(types.Transactions, size)
		for j := 0; j < size; j++ {
			batches[i][j] = fakeTx(uint64(size*i+j), 100000, key)
		}
	}
	// Benchmark importing the transactions into the queue
	b.ResetTimer()
	for _, batch := range batches {
		pool.AddRemotes(batch)
	}
}<|MERGE_RESOLUTION|>--- conflicted
+++ resolved
@@ -362,13 +362,9 @@
 	pool := setupTxPool()
 	defer pool.Stop()
 
-<<<<<<< HEAD
 	nonce := uint64(0)
 
-	tx := transaction(nonce, 100000, key)
-=======
-	tx := fakeTx(0, 100000, key)
->>>>>>> 4bbcec6c
+	tx := fakeTx(nonce, 100000, key)
 	from, _ := deriveSender(tx)
 	pool.currentState.AddBalance(from, big.NewInt(10001000000000))
 	<-pool.requestReset(nil, nil)
@@ -391,7 +387,7 @@
 	}
 
 	for nonce++; nonce < 10; nonce++ {
-		tx := transaction(nonce, 100000, key)
+		tx := fakeTx(nonce, 100000, key)
 		err := pool.AddTrusted(tx)
 		if err != nil {
 			t.Fatal(err, nonce)
