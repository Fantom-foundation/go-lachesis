--- conflicted
+++ resolved
@@ -38,37 +38,28 @@
 
 // ParticipantEventsCache struct
 type ParticipantEventsCache struct {
-<<<<<<< HEAD
 	participants *peers.PeerSet
-	rim          *cm.RollingIndexMap
-=======
-	participants *peers.Peers
 	rim          *common.RollingIndexMap
->>>>>>> 2525c31f
 }
 
 // NewParticipantEventsCache constructor
 func NewParticipantEventsCache(size int, participants *peers.PeerSet) *ParticipantEventsCache {
 	return &ParticipantEventsCache{
 		participants: participants,
-<<<<<<< HEAD
-		rim:          cm.NewRollingIndexMap("ParticipantEvents", size, participants.IDs()),
-=======
-		rim:          common.NewRollingIndexMap("ParticipantEvents", size, participants.ToIDSlice()),
->>>>>>> 2525c31f
+		rim:          common.NewRollingIndexMap("ParticipantEvents", size, participants.IDs()),
 	}
 }
 
 // PeerSetCache struct holds map of PeerSet per round
 type PeerSetCache struct {
-	rounds   cm.Int64Slice
+	rounds   common.Int64Slice
 	peerSets map[int64]*peers.PeerSet
 }
 
 // NewPeerSetCache PeerSetCache constructor
 func NewPeerSetCache() *PeerSetCache {
 	return &PeerSetCache{
-		rounds:   cm.Int64Slice{},
+		rounds:   common.Int64Slice{},
 		peerSets: make(map[int64]*peers.PeerSet),
 	}
 }
@@ -76,7 +67,7 @@
 // Set stores a rounds PeerSet
 func (c *PeerSetCache) Set(round int64, peerSet *peers.PeerSet) error {
 	if _, ok := c.peerSets[round]; ok {
-		return cm.NewStoreErr("PeerSetCache", cm.KeyAlreadyExists, strconv.FormatInt(round, 10))
+		return common.NewStoreErr("PeerSetCache", common.KeyAlreadyExists, strconv.FormatInt(round, 10))
 	}
 	c.peerSets[round] = peerSet
 	c.rounds = append(c.rounds, round)
@@ -94,12 +85,12 @@
 
 	// situate round in sorted rounds
 	if len(c.rounds) == 0 {
-		return nil, cm.NewStoreErr("PeerSetCache", cm.KeyNotFound, strconv.FormatInt(round, 10))
+		return nil, common.NewStoreErr("PeerSetCache", common.KeyNotFound, strconv.FormatInt(round, 10))
 	}
 
 	if len(c.rounds) == 1 {
 		if round < c.rounds[0] {
-			return nil, cm.NewStoreErr("PeerSetCache", cm.KeyNotFound, strconv.FormatInt(round, 10))
+			return nil, common.NewStoreErr("PeerSetCache", common.KeyNotFound, strconv.FormatInt(round, 10))
 		}
 		return c.peerSets[c.rounds[0]], nil
 	}
@@ -117,7 +108,7 @@
 // GetLast retrieves the last PeerSet stored
 func (c *PeerSetCache) GetLast() (*peers.PeerSet, error) {
 	if len(c.rounds) == 0 {
-		return nil, cm.NewStoreErr("PeerSetCache", cm.NoPeerSet, "")
+		return nil, common.NewStoreErr("PeerSetCache", common.NoPeerSet, "")
 	}
 	return c.peerSets[c.rounds[len(c.rounds)-1]], nil
 }
@@ -132,11 +123,7 @@
 	peer, ok := pec.participants.ByPubKey[participant]
 
 	if !ok {
-<<<<<<< HEAD
-		return 0, cm.NewStoreErr("ParticipantEvents", cm.UnknownParticipant, participant)
-=======
-		return -1, common.NewStoreErr("ParticipantEvents", common.UnknownParticipant, participant)
->>>>>>> 2525c31f
+		return peers.PeerNIL, common.NewStoreErr("ParticipantEvents", common.UnknownParticipant, participant)
 	}
 
 	return peer.ID, nil
@@ -215,97 +202,4 @@
 // Import from another event cache
 func (pec *ParticipantEventsCache) Import(other *ParticipantEventsCache) {
 	pec.rim.Import(other.rim)
-<<<<<<< HEAD
-=======
-}
-
-// ------------------------------------------------------------------------------
-
-// ParticipantBlockSignaturesCache struct
-type ParticipantBlockSignaturesCache struct {
-	participants *peers.Peers
-	rim          *common.RollingIndexMap
-}
-
-// NewParticipantBlockSignaturesCache constructor
-func NewParticipantBlockSignaturesCache(size int, participants *peers.Peers) *ParticipantBlockSignaturesCache {
-	return &ParticipantBlockSignaturesCache{
-		participants: participants,
-		rim:          common.NewRollingIndexMap("ParticipantBlockSignatures", size, participants.ToIDSlice()),
-	}
-}
-
-func (psc *ParticipantBlockSignaturesCache) participantID(participant string) (int64, error) {
-	peer, ok := psc.participants.ByPubKey[participant]
-
-	if !ok {
-		return -1, common.NewStoreErr("ParticipantBlockSignatures", common.UnknownParticipant, participant)
-	}
-
-	return peer.ID, nil
-}
-
-// Get return participant BlockSignatures where index > skip
-func (psc *ParticipantBlockSignaturesCache) Get(participant string, skipIndex int64) ([]BlockSignature, error) {
-	id, err := psc.participantID(participant)
-	if err != nil {
-		return []BlockSignature{}, err
-	}
-
-	ps, err := psc.rim.Get(id, skipIndex)
-	if err != nil {
-		return []BlockSignature{}, err
-	}
-
-	res := make([]BlockSignature, len(ps))
-	for k := 0; k < len(ps); k++ {
-		res[k] = ps[k].(BlockSignature)
-	}
-	return res, nil
-}
-
-// GetItem get block signature at index for participant
-func (psc *ParticipantBlockSignaturesCache) GetItem(participant string, index int64) (BlockSignature, error) {
-	id, err := psc.participantID(participant)
-	if err != nil {
-		return BlockSignature{}, err
-	}
-
-	item, err := psc.rim.GetItem(id, index)
-	if err != nil {
-		return BlockSignature{}, err
-	}
-	return item.(BlockSignature), nil
-}
-
-// GetLast get last block signature for participant
-func (psc *ParticipantBlockSignaturesCache) GetLast(participant string) (BlockSignature, error) {
-	last, err := psc.rim.GetLast(psc.participants.ByPubKey[participant].ID)
-
-	if err != nil {
-		return BlockSignature{}, err
-	}
-
-	return last.(BlockSignature), nil
-}
-
-// Set sets the last block signature for the participant
-func (psc *ParticipantBlockSignaturesCache) Set(participant string, sig BlockSignature) error {
-	id, err := psc.participantID(participant)
-	if err != nil {
-		return err
-	}
-
-	return psc.rim.Set(id, sig, sig.Index)
-}
-
-// Known returns [participant id] => last BlockSignature Index
-func (psc *ParticipantBlockSignaturesCache) Known() map[int64]int64 {
-	return psc.rim.Known()
-}
-
-// Reset resets the block signature cache
-func (psc *ParticipantBlockSignaturesCache) Reset() error {
-	return psc.rim.Reset()
->>>>>>> 2525c31f
 }