package gossip

import (
	"bytes"
	"fmt"
	"sync"
	"time"

	"github.com/ethereum/go-ethereum/ethdb"
	"github.com/ethereum/go-ethereum/rlp"
	"github.com/hashicorp/golang-lru"

	"github.com/Fantom-foundation/go-lachesis/common/bigendian"
	"github.com/Fantom-foundation/go-lachesis/gossip/temporary"
	"github.com/Fantom-foundation/go-lachesis/kvdb"
	"github.com/Fantom-foundation/go-lachesis/kvdb/flushable"
	"github.com/Fantom-foundation/go-lachesis/kvdb/memorydb"
	"github.com/Fantom-foundation/go-lachesis/kvdb/table"
	"github.com/Fantom-foundation/go-lachesis/logger"
)

// Store is a node persistent storage working over physical key-value database.
type Store struct {
	dbs *flushable.SyncedPool
	cfg StoreConfig

	mainDb kvdb.KeyValueStore
	table  struct {
		// Network tables
		Peers kvdb.KeyValueStore `table:"Z"`

		// Main DAG tables
		Events    kvdb.KeyValueStore `table:"e"`
		Blocks    kvdb.KeyValueStore `table:"b"`
		PackInfos kvdb.KeyValueStore `table:"p"`
		Packs     kvdb.KeyValueStore `table:"P"`
		PacksNum  kvdb.KeyValueStore `table:"n"`

		// general economy tables
		EpochStats kvdb.KeyValueStore `table:"E"`

		// gas power economy tables
		LastEpochHeaders kvdb.KeyValueStore `table:"l"`

		// API-only tables
<<<<<<< HEAD
		BlockHashes                kvdb.KeyValueStore `table:"h"`
		Receipts                   kvdb.KeyValueStore `table:"r"`
		TxPositions                kvdb.KeyValueStore `table:"x"`
		DelegatorOldRewards        kvdb.KeyValueStore `table:"6"`
		StakerOldRewards           kvdb.KeyValueStore `table:"7"`
		StakerDelegatorsOldRewards kvdb.KeyValueStore `table:"8"`
		DecisiveEvents             kvdb.KeyValueStore `table:"9"`
		EventLocalTimes            kvdb.KeyValueStore `table:"!"`

		Evm      ethdb.Database
		EvmState state.Database
		EvmLogs  *topicsdb.Index
=======
		TxPositions kvdb.KeyValueStore `table:"x"`
		BlockHashes kvdb.KeyValueStore `table:"h"`
>>>>>>> 69711513

		TmpDbs kvdb.KeyValueStore `table:"T"`
	}

	EpochDbs *temporary.Dbs

	cache struct {
		Events        *lru.Cache `cache:"-"` // store by pointer
		EventsHeaders *lru.Cache `cache:"-"` // store by pointer
		Blocks        *lru.Cache `cache:"-"` // store by pointer
		PackInfos     *lru.Cache `cache:"-"` // store by value
		EpochStats    *lru.Cache `cache:"-"` // store by value
		TxPositions   *lru.Cache `cache:"-"` // store by pointer
		BlockHashes   *lru.Cache `cache:"-"` // store by pointer
	}

	mutex struct {
		Inc sync.Mutex
	}

	logger.Instance
}

// NewMemStore creates store over memory map.
func NewMemStore() *Store {
	mems := memorydb.NewProducer("")
	dbs := flushable.NewSyncedPool(mems)
	cfg := LiteStoreConfig()

	return NewStore(dbs, cfg)
}

// NewStore creates store over key-value db.
func NewStore(dbs *flushable.SyncedPool, cfg StoreConfig) *Store {
	s := &Store{
		dbs:      dbs,
		cfg:      cfg,
		mainDb:   dbs.GetDb("gossip-main"),
		Instance: logger.MakeInstance(),
	}

	table.MigrateTables(&s.table, s.mainDb)

	s.EpochDbs = s.newTmpDbs("epoch", func(ver uint64) (
		db kvdb.KeyValueStore,
		tables interface{},
	) {
		db = s.dbs.GetDb(fmt.Sprintf("gossip-epoch-%d", ver))
		tables = newEpochStore(db)
		return
	})

	s.initCache()

	return s
}

func (s *Store) newTmpDbs(name string, maker temporary.DbMaker) *temporary.Dbs {
	t := table.New(s.table.TmpDbs, []byte(name))
	dbs := temporary.NewDbs(t, maker)
	dbs.SetName(name)

	return dbs
}

func (s *Store) initCache() {
	s.cache.Events = s.makeCache(s.cfg.EventsCacheSize)
	s.cache.EventsHeaders = s.makeCache(s.cfg.EventsHeadersCacheSize)
	s.cache.Blocks = s.makeCache(s.cfg.BlockCacheSize)
	s.cache.PackInfos = s.makeCache(s.cfg.PackInfosCacheSize)
	s.cache.EpochStats = s.makeCache(s.cfg.EpochStatsCacheSize)
	s.cache.TxPositions = s.makeCache(s.cfg.TxPositionsCacheSize)
	s.cache.BlockHashes = s.makeCache(s.cfg.BlockCacheSize)
}

// Close leaves underlying database.
func (s *Store) Close() {
	setnil := func() interface{} {
		return nil
	}

	table.MigrateTables(&s.table, nil)
	table.MigrateCaches(&s.cache, setnil)

	s.mainDb.Close()
}

// Commit changes.
func (s *Store) Commit(flushID []byte, immediately bool) error {
	if flushID == nil {
		// if flushId not specified, use current time
		buf := bytes.NewBuffer(nil)
		buf.Write([]byte{0xbe, 0xee})                                    // 0xbeee eyecatcher that flushed time
		buf.Write(bigendian.Int64ToBytes(uint64(time.Now().UnixNano()))) // current UnixNano time
		flushID = buf.Bytes()
	}

	if !immediately && !s.dbs.IsFlushNeeded() {
		return nil
	}

	// Flush the DBs
	return s.dbs.Flush(flushID)
}

/*
 * Utils:
 */

// set RLP value
func (s *Store) set(table kvdb.KeyValueStore, key []byte, val interface{}) {
	buf, err := rlp.EncodeToBytes(val)
	if err != nil {
		s.Log.Crit("Failed to encode rlp", "err", err)
	}

	if err := table.Put(key, buf); err != nil {
		s.Log.Crit("Failed to put key-value", "err", err)
	}
}

// get RLP value
func (s *Store) get(table kvdb.KeyValueStore, key []byte, to interface{}) interface{} {
	buf, err := table.Get(key)
	if err != nil {
		s.Log.Crit("Failed to get key-value", "err", err)
	}
	if buf == nil {
		return nil
	}

	err = rlp.DecodeBytes(buf, to)
	if err != nil {
		s.Log.Crit("Failed to decode rlp", "err", err, "size", len(buf))
	}
	return to
}

func (s *Store) has(table kvdb.KeyValueStore, key []byte) bool {
	res, err := table.Has(key)
	if err != nil {
		s.Log.Crit("Failed to get key", "err", err)
	}
	return res
}

func (s *Store) dropTable(it ethdb.Iterator, t kvdb.KeyValueStore) {
	keys := make([][]byte, 0, 500) // don't write during iteration

	for it.Next() {
		keys = append(keys, it.Key())
	}

	for i := range keys {
		err := t.Delete(keys[i])
		if err != nil {
			s.Log.Crit("Failed to erase key-value", "err", err)
		}
	}
}

func (s *Store) makeCache(size int) *lru.Cache {
	if size <= 0 {
		return nil
	}

	cache, err := lru.New(size)
	if err != nil {
		s.Log.Crit("Error create LRU cache", "err", err)
		return nil
	}
	return cache
}<|MERGE_RESOLUTION|>--- conflicted
+++ resolved
@@ -43,23 +43,10 @@
 		LastEpochHeaders kvdb.KeyValueStore `table:"l"`
 
 		// API-only tables
-<<<<<<< HEAD
-		BlockHashes                kvdb.KeyValueStore `table:"h"`
-		Receipts                   kvdb.KeyValueStore `table:"r"`
-		TxPositions                kvdb.KeyValueStore `table:"x"`
-		DelegatorOldRewards        kvdb.KeyValueStore `table:"6"`
-		StakerOldRewards           kvdb.KeyValueStore `table:"7"`
-		StakerDelegatorsOldRewards kvdb.KeyValueStore `table:"8"`
-		DecisiveEvents             kvdb.KeyValueStore `table:"9"`
-		EventLocalTimes            kvdb.KeyValueStore `table:"!"`
-
-		Evm      ethdb.Database
-		EvmState state.Database
-		EvmLogs  *topicsdb.Index
-=======
-		TxPositions kvdb.KeyValueStore `table:"x"`
-		BlockHashes kvdb.KeyValueStore `table:"h"`
->>>>>>> 69711513
+		BlockHashes     kvdb.KeyValueStore `table:"h"`
+		TxPositions     kvdb.KeyValueStore `table:"x"`
+		DecisiveEvents  kvdb.KeyValueStore `table:"9"`
+		EventLocalTimes kvdb.KeyValueStore `table:"!"`
 
 		TmpDbs kvdb.KeyValueStore `table:"T"`
 	}
