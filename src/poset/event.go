--- conflicted
+++ resolved
@@ -160,20 +160,12 @@
 }
 
 // NewEvent creates new block event.
-<<<<<<< HEAD
-func NewEvent(transactions [][]byte,
+func NewEvent(
+	transactions [][]byte,
 	internalTransactions []*InternalTransaction,
 	blockSignatures []BlockSignature,
-	parents []string, creator []byte, index int64,
-	flagTable map[string]int64) *Event {
-=======
-func NewEvent(
-	transactions [][]byte,
-	internalTransactions []InternalTransaction,
-	blockSignatures []BlockSignature,
 	parents EventHashes, creator []byte, index int64,
-	ft FlagTable) Event {
->>>>>>> 2525c31f
+	ft FlagTable) *Event {
 
 	internalTransactionPointers := make([]*InternalTransaction, len(internalTransactions))
 	for i, v := range internalTransactions {
@@ -195,13 +187,7 @@
 		Index:                index,
 	}
 
-<<<<<<< HEAD
-	ft, _ := proto.Marshal(&FlagTableWrapper{Body: flagTable})
-
 	return &Event{
-=======
-	return Event{
->>>>>>> 2525c31f
 		Message: &EventMessage{
 			Body:      &body,
 			FlagTable: ft.Marshal(),
@@ -457,13 +443,6 @@
 	return e.Message.OtherParentCreatorID
 }
 
-<<<<<<< HEAD
-func rootSelfParent(participantID uint64) string {
-	return fmt.Sprintf("Root%d", participantID)
-}
-
-=======
->>>>>>> 2525c31f
 /*******************************************************************************
 sorting
 *******************************************************************************/
