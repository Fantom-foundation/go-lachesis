--- conflicted
+++ resolved
@@ -12,15 +12,9 @@
 	"github.com/Fantom-foundation/go-lachesis/utils/migration"
 )
 
-<<<<<<< HEAD
-func (s *Store) migrate() {
+func (s *Store) migrate(dbs *flushable.SyncedPool) {
 	versions := kvdb.NewIDStore(s.table.Version)
-	err := s.migrations().Exec(versions)
-=======
-func (s *Store) migrate(dbs *flushable.SyncedPool) {
-	versions := kvdb.NewIdProducer(s.table.Version)
 	err := s.migrations(dbs).Exec(versions)
->>>>>>> 9d3fb8b5
 	if err != nil {
 		s.Log.Crit("app store migrations", "err", err)
 	}
