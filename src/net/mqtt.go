package net

import (
	"encoding/json"
<<<<<<< HEAD
	"github.com/eclipse/paho.mqtt.golang"
	"github.com/satori/go.uuid"
=======
	"errors"

	"github.com/andrecronje/lachesis/src/utils"
	mqtt "github.com/eclipse/paho.mqtt.golang"
>>>>>>> 5cbae372
)

// MqttSocket mqttt socket connection for communication
type MqttSocket struct {
	options *mqtt.ClientOptions
	client  mqtt.Client
}

// NewMqttSocket returns new MqttSocket
func NewMqttSocket(host string, callback mqtt.MessageHandler) *MqttSocket {
	options := mqtt.NewClientOptions().AddBroker(host)
	options.AutoReconnect = true
	options.OnConnect = func(client mqtt.Client) {
		// MQTT client connected to server
	}
	options.OnConnectionLost = func(client mqtt.Client, e error) {
		// MQTT client connection lost with server
	}
	options.SetClientID(uuid.NewV4().String())
	options.SetDefaultPublishHandler(callback)
	return &MqttSocket{
		options: options,
	}
}

// Connect creates connection to server or returns error if fails
func (ms *MqttSocket) Connect() error {
	ms.client = mqtt.NewClient(ms.options)
	if token := ms.client.Connect(); token.Wait() && token.Error() != nil {
		return token.Error()
	}
	return nil
}

// FireEvent publish event to a specific topic or returns error if fails
func (ms *MqttSocket) FireEvent(v interface{}, topic string) error {
	v, err := json.Marshal(v)
	if err != nil {
		return err
	}
	if ms.client == nil {
		return errors.New("mqtt client nil")
	}
	if token := ms.client.Publish(topic, 2, false, v); token.Wait() && token.Error() != nil {
		return token.Error()
	}
	return nil
}

// Listen subscribes to a specific topic to get published event on the topic
func (ms *MqttSocket) Listen(topic string) error {
	if token := ms.client.Subscribe(topic, 2, nil); token.Wait() && token.Error() != nil {
		return token.Error()
	}
	return nil
}

// Disconnect disconnect client from server
func (ms *MqttSocket) Disconnect() {
	ms.client.Disconnect(0)
}<|MERGE_RESOLUTION|>--- conflicted
+++ resolved
@@ -2,15 +2,11 @@
 
 import (
 	"encoding/json"
-<<<<<<< HEAD
-	"github.com/eclipse/paho.mqtt.golang"
+	"errors"
 	"github.com/satori/go.uuid"
-=======
-	"errors"
 
 	"github.com/andrecronje/lachesis/src/utils"
 	mqtt "github.com/eclipse/paho.mqtt.golang"
->>>>>>> 5cbae372
 )
 
 // MqttSocket mqttt socket connection for communication
