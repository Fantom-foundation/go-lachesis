package gossip

import (
	"fmt"
	"math/big"
	"math/rand"
	"strings"
	"sync"
	"time"

	"github.com/ethereum/go-ethereum/accounts"
	"github.com/ethereum/go-ethereum/common"
	"github.com/ethereum/go-ethereum/core/types"
	"github.com/ethereum/go-ethereum/metrics"
	"github.com/ethereum/go-ethereum/trie"
	lru "github.com/hashicorp/golang-lru"

	"github.com/Fantom-foundation/go-lachesis/app"
	"github.com/Fantom-foundation/go-lachesis/common/bigendian"
	"github.com/Fantom-foundation/go-lachesis/eventcheck"
	"github.com/Fantom-foundation/go-lachesis/eventcheck/basiccheck"
	"github.com/Fantom-foundation/go-lachesis/evmcore"
	"github.com/Fantom-foundation/go-lachesis/gossip/occuredtxs"
	"github.com/Fantom-foundation/go-lachesis/gossip/piecefunc"
	"github.com/Fantom-foundation/go-lachesis/hash"
	"github.com/Fantom-foundation/go-lachesis/inter"
	"github.com/Fantom-foundation/go-lachesis/inter/ancestor"
	"github.com/Fantom-foundation/go-lachesis/inter/idx"
	"github.com/Fantom-foundation/go-lachesis/inter/pos"
	"github.com/Fantom-foundation/go-lachesis/lachesis"
	"github.com/Fantom-foundation/go-lachesis/lachesis/params"
	"github.com/Fantom-foundation/go-lachesis/logger"
	"github.com/Fantom-foundation/go-lachesis/tracing"
	"github.com/Fantom-foundation/go-lachesis/utils"
	"github.com/Fantom-foundation/go-lachesis/utils/errlock"
)

const (
	MimetypeEvent    = "application/event"
	TxTimeBufferSize = 20000
	TxTurnPeriod     = 4 * time.Second
	TxTurnNonces     = 8
)

// EmitterWorld is emitter's external world
type EmitterWorld struct {
	Store       *Store
	App         *app.Store
	Engine      Consensus
	EngineMu    *sync.RWMutex
	Txpool      txPool
	Am          *accounts.Manager
	OccurredTxs *occuredtxs.Buffer

	Checkers *eventcheck.Checkers

	MinGasPrice        func() *big.Int
	OnEmitted          func(e *inter.Event)
	IsSynced           func() bool
	LastBlockProcessed func() time.Time
	PeersNum           func() int

	IsMigration func() bool

	AddVersion func(e *inter.Event) *inter.Event
}

type Emitter struct {
	txTime *lru.Cache // tx hash -> tx time

	net    *lachesis.Config
	config *EmitterConfig

	world EmitterWorld

	myStakerID idx.StakerID
	myAddress  common.Address

	syncStatus selfForkProtection

	gasRate         metrics.Meter
	prevEmittedTime time.Time

	intervals EmitIntervals

	done chan struct{}
	wg   sync.WaitGroup

	logger.Periodic
}

type selfForkProtection struct {
	startupTime             time.Time
	connectedTime           time.Time
	syncedTime              time.Time
	prevLocalEmittedID      hash.Event
	prevExternalEmittedTime time.Time
	becameValidatorTime     time.Time
}

// NewEmitter creation.
func NewEmitter(
	net *lachesis.Config,
	config *EmitterConfig,
	world EmitterWorld,
) *Emitter {

	txTime, _ := lru.New(TxTimeBufferSize)
	loggerInstance := logger.MakeInstance()
	return &Emitter{
		net:       net,
		config:    config,
		world:     world,
		myAddress: config.Validator,
		gasRate:   metrics.NewMeterForced(),
		txTime:    txTime,
		intervals: config.EmitIntervals,
		Periodic:  logger.Periodic{Instance: loggerInstance},
	}
}

// init emitter without starting events emission
func (em *Emitter) init() {
	em.syncStatus.connectedTime = time.Now()
	em.syncStatus.startupTime = time.Now()
	validators, epoch := em.world.Engine.GetEpochValidators()
	em.OnNewEpoch(validators, epoch)
}

// StartEventEmission starts event emission.
func (em *Emitter) StartEventEmission() {
	if em.done != nil {
		return
	}
	em.done = make(chan struct{})

	newTxsCh := make(chan evmcore.NewTxsNotify)
	em.world.Txpool.SubscribeNewTxsNotify(newTxsCh)

	em.SetValidator(em.myAddress)

	done := em.done
	em.wg.Add(1)
	go func() {
		defer em.wg.Done()
		ticker := time.NewTicker(10 * time.Millisecond)
		defer ticker.Stop()
		for {
			select {
			case txNotify := <-newTxsCh:
				em.memorizeTxTimes(txNotify.Txs)
			case <-ticker.C:
				// track synced time
				if em.world.PeersNum() == 0 {
					em.syncStatus.connectedTime = time.Now() // connected time ~= last time when it's true that "not connected yet"
				}
				if !em.world.IsSynced() {
					em.syncStatus.syncedTime = time.Now() // synced time ~= last time when it's true that "not synced yet"
				}

				// must pass at least MinEmitInterval since last event
				if time.Since(em.prevEmittedTime) >= em.intervals.Min {
					em.EmitEvent()
				}
			case <-done:
				return
			}
		}
	}()
}

// StopEventEmission stops event emission.
func (em *Emitter) StopEventEmission() {
	if em.done == nil {
		return
	}

	close(em.done)
	em.done = nil
	em.wg.Wait()
}

// SetValidator sets event creator.
func (em *Emitter) SetValidator(addr common.Address) {
	em.world.EngineMu.Lock()
	defer em.world.EngineMu.Unlock()
	em.myAddress = addr
	em.init()
}

// GetValidator gets event creator.
func (em *Emitter) GetValidator() (idx.StakerID, common.Address) {
	em.world.EngineMu.RLock()
	defer em.world.EngineMu.RUnlock()
	return em.myStakerID, em.myAddress
}

func (em *Emitter) loadPrevEmitTime() time.Time {
	if em.myStakerID == 0 {
		return em.prevEmittedTime
	}

	prevEventID := em.world.Store.GetLastEvent(em.world.Engine.GetEpoch(), em.myStakerID)
	if prevEventID == nil {
		return em.prevEmittedTime
	}
	prevEvent := em.world.Store.GetEventHeader(prevEventID.Epoch(), *prevEventID)
	if prevEvent == nil {
		return em.prevEmittedTime
	}
	return prevEvent.ClaimedTime.Time()
}

// safe for concurrent use
func (em *Emitter) memorizeTxTimes(txs types.Transactions) {
	if em.myStakerID == 0 {
		return // short circuit if not validator
	}
	now := time.Now()
	for _, tx := range txs {
		_, ok := em.txTime.Get(tx.Hash())
		if !ok {
			em.txTime.Add(tx.Hash(), now)
		}
	}
}

func (em *Emitter) findMyStakerID() (idx.StakerID, bool) {
	myAddress := em.myAddress
	if myAddress == (common.Address{}) {
		return 0, false // short circuit if zero address
	}

	validators := em.world.App.GetEpochValidators(em.world.Engine.GetEpoch())
	for _, it := range validators {
		if it.Staker.Address == myAddress {
			return it.StakerID, true
		}
	}
	return 0, false
}

// safe for concurrent use
func (em *Emitter) isMyTxTurn(txHash common.Hash, sender common.Address, accountNonce uint64, now time.Time, validatorsArr []idx.StakerID, validatorsArrStakes []pos.Stake, me idx.StakerID) bool {
	turnHash := hash.Of(sender.Bytes(), bigendian.Int64ToBytes(accountNonce/TxTurnNonces), em.world.Engine.GetEpoch().Bytes())

	var txTime time.Time
	txTimeI, ok := em.txTime.Get(txHash)
	if !ok {
		txTime = now
		em.txTime.Add(txHash, txTime)
	} else {
		txTime = txTimeI.(time.Time)
	}

	roundIndex := int((now.Sub(txTime) / TxTurnPeriod) % time.Duration(len(validatorsArr)))
	turns := utils.WeightedPermutation(roundIndex+1, validatorsArrStakes, turnHash)

	return validatorsArr[turns[roundIndex]] == me
}

func (em *Emitter) addTxs(e *inter.Event, poolTxs map[common.Address]types.Transactions) *inter.Event {
	if poolTxs == nil || len(poolTxs) == 0 {
		return e
	}

	maxGasUsed := em.maxGasPowerToUse(e)

	now := time.Now()
	validators := em.world.Engine.GetValidators()
	validatorsArr := validators.SortedIDs() // validators must be sorted deterministically
	validatorsArrStakes := make([]pos.Stake, len(validatorsArr))
	for i, addr := range validatorsArr {
		validatorsArrStakes[i] = validators.Get(addr)
	}

	minGasPrice := em.world.MinGasPrice()

	for sender, txs := range poolTxs {
		if txs.Len() > em.config.MaxTxsFromSender { // no more than MaxTxsFromSender txs from 1 sender
			txs = txs[:em.config.MaxTxsFromSender]
		}

		// txs is the chain of dependent txs
		for _, tx := range txs {
			// not underpriced
			if tx.GasPrice().Cmp(minGasPrice) < 0 {
				break
			}
			// enough gas power
			if tx.Gas() >= e.GasPowerLeft.Min() || e.GasPowerUsed+tx.Gas() >= maxGasUsed {
				break // txs are dependent, so break the loop
			}
			// check not conflicted with already included txs (in any connected event)
			if em.world.OccurredTxs.MayBeConflicted(sender, tx.Hash()) {
				break // txs are dependent, so break the loop
			}
			// my turn, i.e. try to not include the same tx simultaneously by different validators
			if !em.isMyTxTurn(tx.Hash(), sender, tx.Nonce(), now, validatorsArr, validatorsArrStakes, e.Creator) {
				break // txs are dependent, so break the loop
			}

			// add
			e.GasPowerUsed += tx.Gas()
			e.GasPowerLeft.Sub(tx.Gas())
			e.Transactions = append(e.Transactions, tx)
		}
	}
	return e
}

func (em *Emitter) findBestParents(epoch idx.Epoch, myStakerID idx.StakerID) (*hash.Event, hash.Events, bool) {
	selfParent := em.world.Store.GetLastEvent(epoch, myStakerID)
	heads := em.world.Store.GetHeads(epoch) // events with no descendants

	var strategy ancestor.SearchStrategy
	vecClock := em.world.Engine.GetVectorIndex()
	if vecClock != nil {
		strategy = ancestor.NewCasualityStrategy(vecClock, em.world.Engine.GetValidators())
		if rand.Intn(20) == 0 { // every 20th event uses random strategy is avoid repeating patterns in DAG
			strategy = ancestor.NewRandomStrategy(rand.New(rand.NewSource(time.Now().UnixNano())))
		}

		// don't link to known cheaters
		heads = vecClock.NoCheaters(selfParent, heads)
		if selfParent != nil && len(vecClock.NoCheaters(selfParent, hash.Events{*selfParent})) == 0 {
			em.Periodic.Error(5*time.Second, "I've created a fork, events emitting isn't allowed", "creator", myStakerID)
			return nil, nil, false
		}
	} else {
		// use dummy strategy in engine-less tests
		strategy = ancestor.NewRandomStrategy(nil)
	}

	maxParents := em.config.MaxParents
	if maxParents < em.net.Dag.MaxFreeParents {
		maxParents = em.net.Dag.MaxFreeParents
	}
	if maxParents > em.net.Dag.MaxParents {
		maxParents = em.net.Dag.MaxParents
	}
	_, parents := ancestor.FindBestParents(maxParents, heads, selfParent, strategy)
	return selfParent, parents, true
}

// createEvent is not safe for concurrent use.
func (em *Emitter) createEvent(poolTxs map[common.Address]types.Transactions) *inter.Event {
	if em.myStakerID == 0 {
		// not a validator
		return nil
	}
<<<<<<< HEAD
=======
	if em.world.IsMigration() {
		return nil
	}
>>>>>>> b80ba50f

	if synced := em.logSyncStatus(em.isSynced()); !synced {
		// I'm reindexing my old events, so don't create events until connect all the existing self-events
		return nil
	}

	var (
		epoch          = em.world.Engine.GetEpoch()
		selfParentSeq  idx.Event
		selfParentTime inter.Timestamp
		parents        hash.Events
		maxLamport     idx.Lamport
	)

	// Find parents
	selfParent, parents, ok := em.findBestParents(epoch, em.myStakerID)
	if !ok {
		return nil
	}

	// Set parent-dependent fields
	parentHeaders := make([]*inter.EventHeaderData, len(parents))
	for i, p := range parents {
		parent := em.world.Store.GetEventHeader(epoch, p)
		if parent == nil {
			em.Log.Crit("Emitter: head not found", "event", p.String())
		}
		parentHeaders[i] = parent
		if parentHeaders[i].Creator == em.myStakerID && i != 0 {
			// there're 2 heads from me, i.e. due to a fork, findBestParents could have found multiple self-parents
			em.Periodic.Error(5*time.Second, "I've created a fork, events emitting isn't allowed", "creator", em.myStakerID)
			return nil
		}
		maxLamport = idx.MaxLamport(maxLamport, parent.Lamport)
	}

	selfParentSeq = 0
	selfParentTime = 0
	var selfParentHeader *inter.EventHeaderData
	if selfParent != nil {
		selfParentHeader = parentHeaders[0]
		selfParentSeq = selfParentHeader.Seq
		selfParentTime = selfParentHeader.ClaimedTime
	}

	event := inter.NewEvent()
	event.Epoch = epoch
	event.Seq = selfParentSeq + 1
	event.Creator = em.myStakerID

	event.Parents = parents
	event.Lamport = maxLamport + 1
	event.ClaimedTime = inter.MaxTimestamp(inter.Timestamp(time.Now().UnixNano()), selfParentTime+1)

	// add version
	if em.world.AddVersion != nil {
		event = em.world.AddVersion(event)
	}

	// set consensus fields
	event = em.world.Engine.Prepare(event)
	if event == nil {
		em.Log.Warn("Dropped event while emitting")
		return nil
	}

	// calc initial GasPower
	validators := em.world.Engine.GetValidators()
	event.GasPowerUsed = basiccheck.CalcGasPowerUsed(event, &em.net.Dag)
	availableGasPower, err := em.world.Checkers.Gaspowercheck.CalcGasPower(&event.EventHeaderData, selfParentHeader)
	if err != nil {
		em.Log.Warn("Gas power calculation failed", "err", err)
		return nil
	}
	if event.GasPowerUsed > availableGasPower.Min() {
		em.Periodic.Warn(time.Second, "Not enough gas power to emit event. Too small stake?",
			"gasPower", availableGasPower,
			"stake%", 100*float64(validators.Get(em.myStakerID))/float64(validators.TotalStake()))
		return nil
	}
	event.GasPowerLeft = *availableGasPower.Sub(event.GasPowerUsed)

	// Add txs
	event = em.addTxs(event, poolTxs)

	if !em.isAllowedToEmit(event, selfParentHeader) {
		return nil
	}

	// calc Merkle root
	event.TxHash = types.DeriveSha(event.Transactions, new(trie.Trie))

	// sign
	myAddress := em.myAddress
	signer := func(data []byte) (sig []byte, err error) {
		acc := accounts.Account{
			Address: myAddress,
		}
		w, err := em.world.Am.Find(acc)
		if err != nil {
			return
		}
		return w.SignData(acc, MimetypeEvent, data)
	}
	if err := event.Sign(signer); err != nil {
		em.Periodic.Error(time.Second, "Failed to sign event. Please unlock account.", "err", err)
		return nil
	}
	// calc hash after event is fully built
	event.RecacheHash()
	event.RecacheSize()
	{
		// sanity check
		if em.world.Checkers != nil {
			if err := em.world.Checkers.Validate(event, parentHeaders); err != nil {
				em.Periodic.Error(time.Second, "Signed event incorrectly", "err", err)
				return nil
			}
		}
	}

	// set event name for debug
	em.nameEventForDebug(event)

	return event
}

var (
	confirmingEmitIntervalPieces = []piecefunc.Dot{
		{
			X: 0,
			Y: 1.0 * piecefunc.PercentUnit,
		},
		{
			X: 0.33 * piecefunc.PercentUnit,
			Y: 1.05 * piecefunc.PercentUnit,
		},
		{
			X: 0.66 * piecefunc.PercentUnit,
			Y: 1.20 * piecefunc.PercentUnit,
		},
		{
			X: 0.8 * piecefunc.PercentUnit,
			Y: 1.5 * piecefunc.PercentUnit,
		},
		{
			X: 0.9 * piecefunc.PercentUnit,
			Y: 3 * piecefunc.PercentUnit,
		},
		{
			X: 1.0 * piecefunc.PercentUnit,
			Y: 3.9 * piecefunc.PercentUnit,
		},
	}
	maxEmitIntervalPieces = []piecefunc.Dot{
		{
			X: 0,
			Y: 1.0 * piecefunc.PercentUnit,
		},
		{
			X: 1.0 * piecefunc.PercentUnit,
			Y: 0.89 * piecefunc.PercentUnit,
		},
	}
)

// OnNewEpoch should be called after each epoch change, and on startup
func (em *Emitter) OnNewEpoch(newValidators *pos.Validators, newEpoch idx.Epoch) {
	// update myStakerID
	em.myStakerID, _ = em.findMyStakerID()
	em.prevEmittedTime = em.loadPrevEmitTime()

	// stakers with lower stake should emit less events to reduce network load
	// confirmingEmitInterval = piecefunc(totalStakeBeforeMe / totalStake) * MinEmitInterval
	myIdx := newValidators.GetIdx(em.myStakerID)
	totalStake := pos.Stake(0)
	totalStakeBeforeMe := pos.Stake(0)
	for i, stake := range newValidators.SortedStakes() {
		totalStake += stake
		if idx.Validator(i) < myIdx {
			totalStakeBeforeMe += stake
		}
	}
	stakeRatio := uint64((totalStakeBeforeMe * piecefunc.PercentUnit) / totalStake)
	confirmingEmitIntervalRatio := piecefunc.Get(stakeRatio, confirmingEmitIntervalPieces)
	em.intervals.Confirming = time.Duration(piecefunc.Mul(uint64(em.config.EmitIntervals.Confirming), confirmingEmitIntervalRatio))

	// stakers with lower stake should emit more events at idle, to catch up with other stakers if their frame is behind
	// MaxEmitInterval = piecefunc(totalStakeBeforeMe / totalStake) * MaxEmitInterval
	maxEmitIntervalRatio := piecefunc.Get(stakeRatio, maxEmitIntervalPieces)
	em.intervals.Max = time.Duration(piecefunc.Mul(uint64(em.config.EmitIntervals.Max), maxEmitIntervalRatio))

	// track when I've became validator
	now := time.Now()
	if em.myStakerID != 0 && !em.world.App.HasEpochValidator(newEpoch-1, em.myStakerID) {
		em.syncStatus.becameValidatorTime = now
	}
}

// OnNewEvent tracks new events to find out am I properly synced or not
func (em *Emitter) OnNewEvent(e *inter.Event) {
	if em.myStakerID == 0 || em.myStakerID != e.Creator {
		return
	}
	if em.syncStatus.prevLocalEmittedID == e.Hash() {
		return
	}

	// event was emitted by me on another instance
	em.syncStatus.prevExternalEmittedTime = time.Now()
<<<<<<< HEAD
	if synced, _, _ := em.isSynced(); !synced {
		return
	}

	passedSinceEvent := time.Since(inter.MaxTimestamp(e.ClaimedTime, e.MedianTime).Time())
	threshold := em.intervals.SelfForkProtection
	if threshold > time.Minute {
		threshold = time.Minute
	}
	if passedSinceEvent <= threshold {
		reason := "Received a recent event (event id=%s) from this validator (staker id=%d) which wasn't created on this node.\n" +
			"This external event was created %s, %s ago at the time of this error.\n" +
			"It means that a duplicating instance of the same validator is running simultaneously, which will eventually lead to a doublesign.\n" +
			"For now, doublesign was prevented by one of the heuristics, but next time you (and your delegators) may lose the stake."
		errlock.Permanent(fmt.Errorf(reason, e.Hash().String(), em.myStakerID, e.ClaimedTime.Time().Local().String(), passedSinceEvent.String()))
	}
=======

	eventTime := inter.MaxTimestamp(e.ClaimedTime, e.MedianTime).Time()
	if eventTime.Before(em.syncStatus.startupTime) {
		return
	}

	passedSinceEvent := time.Since(eventTime)
	threshold := em.intervals.SelfForkProtection
	if threshold > time.Minute {
		threshold = time.Minute
	}
	if passedSinceEvent <= threshold {
		reason := "Received a recent event (event id=%s) from this validator (staker ID=%d) which wasn't created on this node.\n" +
			"This external event was created %s, %s ago at the time of this error.\n" +
			"It might mean that a duplicating instance of the same validator is running simultaneously, which may eventually lead to a doublesign.\n" +
			"The node was stopped by one of the doublesign protection heuristics.\n" +
			"There's no guaranteed automatic protection against a doublesign," +
			"please always ensure that no more than one instance of the same validator is running."
		errlock.Permanent(fmt.Errorf(reason, e.Hash().String(), em.myStakerID, e.ClaimedTime.Time().Local().String(), passedSinceEvent.String()))
	}
>>>>>>> b80ba50f

}

func (em *Emitter) isSynced() (bool, string, time.Duration) {
	if em.intervals.SelfForkProtection == 0 {
		return true, "", 0 // protection disabled
	}
	if em.world.PeersNum() == 0 {
		return false, "no connections", 0
	}
	if !em.world.IsSynced() {
		return false, "synchronizing (all the peers have higher/lower epoch)", 0
	}
	sinceLastExternalEvent := time.Since(em.syncStatus.prevExternalEmittedTime)
	if sinceLastExternalEvent < em.intervals.SelfForkProtection {
		return false, "synchronizing (not downloaded all the self-events)", em.intervals.SelfForkProtection - sinceLastExternalEvent
	}
	sinceBecameValidator := time.Since(em.syncStatus.becameValidatorTime)
	if sinceBecameValidator < em.intervals.SelfForkProtection {
		return false, "synchronizing (just joined the validators group)", em.intervals.SelfForkProtection - sinceBecameValidator
	}
	syncedPassed := time.Since(em.syncStatus.syncedTime)
	if syncedPassed < em.intervals.SelfForkProtection {
		return false, "synchronized (waiting additional time)", em.intervals.SelfForkProtection - syncedPassed
	}
	connectedPassed := time.Since(em.syncStatus.connectedTime)
	if connectedPassed < em.intervals.SelfForkProtection {
		return false, "synchronizing (recently connected)", em.intervals.SelfForkProtection - connectedPassed
	}

	return true, "", 0
}

func (em *Emitter) logSyncStatus(synced bool, reason string, wait time.Duration) bool {
	if synced {
		return true
	}

	if wait == 0 {
		em.Periodic.Info(25*time.Second, "Emitting is paused", "reason", reason)
	} else {
		em.Periodic.Info(25*time.Second, "Emitting is paused", "reason", reason, "wait", wait)
	}
	return false
}

// return true if event is in epoch tail (unlikely to confirm)
func (em *Emitter) isEpochTail(e *inter.Event) bool {
	return e.Frame >= em.net.Dag.MaxEpochBlocks-em.config.EpochTailLength
}

func (em *Emitter) maxGasPowerToUse(e *inter.Event) uint64 {
	// No txs in epoch tail, because tail events are unlikely to confirm
	{
		if em.isEpochTail(e) {
			return 0
		}
	}
	// No txs if power is low
	{
		threshold := em.config.NoTxsThreshold
		if e.GasPowerLeft.Min() <= threshold {
			return 0
		}
		if e.GasPowerLeft.Min() < threshold+params.MaxGasPowerUsed {
			return e.GasPowerLeft.Min() - threshold
		}
	}
	// Smooth TPS if power isn't big
	{
		threshold := em.config.SmoothTpsThreshold
		if e.GasPowerLeft.Min() <= threshold {
			// it's emitter, so no need in determinism => fine to use float
			passedTime := float64(e.ClaimedTime.Time().Sub(em.prevEmittedTime)) / (float64(time.Second))
			maxGasUsed := uint64(passedTime * em.gasRate.Rate1() * em.config.MaxGasRateGrowthFactor)
			if maxGasUsed > params.MaxGasPowerUsed {
				maxGasUsed = params.MaxGasPowerUsed
			}
			return maxGasUsed
		}
	}
	maxGasUsed := uint64(params.MaxGasPowerUsed)
	if time.Since(em.world.LastBlockProcessed()) > 2*em.intervals.Max {
		maxGasUsed /= 2
	}
	if time.Since(em.world.LastBlockProcessed()) > 3*em.intervals.Max {
		maxGasUsed /= 2
	}
	if time.Since(em.world.LastBlockProcessed()) > 4*em.intervals.Max {
		maxGasUsed /= 15
	}
	return maxGasUsed
}

func (em *Emitter) isAllowedToEmit(e *inter.Event, selfParent *inter.EventHeaderData) bool {
	passedTime := e.ClaimedTime.Time().Sub(em.prevEmittedTime)
	// Slow down emitting if power is low
	{
		threshold := em.config.NoTxsThreshold
		if e.GasPowerLeft.Min() <= threshold {
			// it's emitter, so no need in determinism => fine to use float
			minT := float64(em.intervals.Min)
			maxT := float64(em.intervals.Max)
			factor := float64(e.GasPowerLeft.Min()) / float64(threshold)
			adjustedEmitInterval := time.Duration(maxT - (maxT-minT)*factor)
			if passedTime < adjustedEmitInterval {
				return false
			}
		}
	}
	// Forbid emitting if not enough power and power is decreasing
	{
		threshold := em.config.EmergencyThreshold
		if e.GasPowerLeft.Min() <= threshold {
			if selfParent != nil && e.GasPowerLeft.Min() < selfParent.GasPowerLeft.Min() {
				validators := em.world.Engine.GetValidators()
				em.Periodic.Warn(10*time.Second, "Not enough power to emit event, waiting",
					"power", e.GasPowerLeft.String(),
					"selfParentPower", selfParent.GasPowerLeft.String(),
					"stake%", 100*float64(validators.Get(e.Creator))/float64(validators.TotalStake()))
				return false
			}
		}
	}
	// Slow down emitting if no txs to confirm/post, and not at epoch tail
	{
		if passedTime < em.intervals.Max &&
			em.world.OccurredTxs.Len() == 0 &&
			len(e.Transactions) == 0 &&
			!em.isEpochTail(e) {
			return false
		}
	}
	// Emit no more than 1 event per confirmingEmitInterval (when there's no txs to originate, but at least 1 tx to confirm)
	{
		interval := em.intervals.Confirming
		if time.Since(em.world.LastBlockProcessed()) > 2*em.intervals.Max {
			interval *= 2
		}
		if time.Since(em.world.LastBlockProcessed()) > 3*em.intervals.Max {
			interval *= 2
		}
		if time.Since(em.world.LastBlockProcessed()) > 4*em.intervals.Max {
			interval *= 25
		}
		if passedTime < interval &&
			em.world.OccurredTxs.Len() != 0 &&
			len(e.Transactions) == 0 {
			return false
		}
	}

	return true
}

func (em *Emitter) EmitEvent() *inter.Event {
	if em.myStakerID == 0 {
		return nil // short circuit if not validator
	}

	poolTxs, err := em.world.Txpool.Pending() // request txs before locking engineMu to prevent deadlock!
	if err != nil {
		em.Log.Error("Tx pool transactions fetching error", "err", err)
		return nil
	}

	for _, tt := range poolTxs {
		for _, t := range tt {
			span := tracing.CheckTx(t.Hash(), "Emitter.EmitEvent(candidate)")
			defer span.Finish()
		}
	}

	em.world.EngineMu.Lock()
	defer em.world.EngineMu.Unlock()

	e := em.createEvent(poolTxs)
	if e == nil {
		return nil
	}
	em.syncStatus.prevLocalEmittedID = e.Hash()

	if em.world.OnEmitted != nil {
		em.world.OnEmitted(e)
	}
	em.gasRate.Mark(int64(e.GasPowerUsed))
	em.prevEmittedTime = time.Now() // record time after connecting, to add the event processing time"
	em.Log.Info("New event emitted", "id", e.Hash(), "parents", len(e.Parents), "by", e.Creator, "frame", inter.FmtFrame(e.Frame, e.IsRoot), "txs", e.Transactions.Len(), "t", time.Since(e.ClaimedTime.Time()))

	// metrics
	for _, t := range e.Transactions {
		span := tracing.CheckTx(t.Hash(), "Emitter.EmitEvent()")
		defer span.Finish()
	}

	return e
}

func (em *Emitter) nameEventForDebug(e *inter.Event) {
	name := []rune(hash.GetNodeName(e.Creator))
	if len(name) < 1 {
		return
	}

	name = name[len(name)-1:]
	hash.SetEventName(e.Hash(), fmt.Sprintf("%s%03d",
		strings.ToLower(string(name)),
		e.Seq))
}<|MERGE_RESOLUTION|>--- conflicted
+++ resolved
@@ -349,12 +349,9 @@
 		// not a validator
 		return nil
 	}
-<<<<<<< HEAD
-=======
 	if em.world.IsMigration() {
 		return nil
 	}
->>>>>>> b80ba50f
 
 	if synced := em.logSyncStatus(em.isSynced()); !synced {
 		// I'm reindexing my old events, so don't create events until connect all the existing self-events
@@ -565,24 +562,6 @@
 
 	// event was emitted by me on another instance
 	em.syncStatus.prevExternalEmittedTime = time.Now()
-<<<<<<< HEAD
-	if synced, _, _ := em.isSynced(); !synced {
-		return
-	}
-
-	passedSinceEvent := time.Since(inter.MaxTimestamp(e.ClaimedTime, e.MedianTime).Time())
-	threshold := em.intervals.SelfForkProtection
-	if threshold > time.Minute {
-		threshold = time.Minute
-	}
-	if passedSinceEvent <= threshold {
-		reason := "Received a recent event (event id=%s) from this validator (staker id=%d) which wasn't created on this node.\n" +
-			"This external event was created %s, %s ago at the time of this error.\n" +
-			"It means that a duplicating instance of the same validator is running simultaneously, which will eventually lead to a doublesign.\n" +
-			"For now, doublesign was prevented by one of the heuristics, but next time you (and your delegators) may lose the stake."
-		errlock.Permanent(fmt.Errorf(reason, e.Hash().String(), em.myStakerID, e.ClaimedTime.Time().Local().String(), passedSinceEvent.String()))
-	}
-=======
 
 	eventTime := inter.MaxTimestamp(e.ClaimedTime, e.MedianTime).Time()
 	if eventTime.Before(em.syncStatus.startupTime) {
@@ -603,7 +582,6 @@
 			"please always ensure that no more than one instance of the same validator is running."
 		errlock.Permanent(fmt.Errorf(reason, e.Hash().String(), em.myStakerID, e.ClaimedTime.Time().Local().String(), passedSinceEvent.String()))
 	}
->>>>>>> b80ba50f
 
 }
 
