matrix:
  allow_failures: java
  include:
    - name: go test
      language: go
      go:
        - 1.12.x
      env:
        - GO111MODULE=on
      go_import_path: github.com/Fantom-foundation/go-lachesis
      env:
        - GO111MODULE=on
      cache:
        directories:
<<<<<<< HEAD
          - "$TRAVIS_BUILD_DIR/vendor"
      before_install:
        - go get -v github.com/ethereum/go-ethereum@v1.9.1
        - go get -v github.com/SamuelMarks/batch-ethkey
=======
          - $GOPATH/pkg
          - $GOPATH/src
      before_install:
>>>>>>> 43bee210
        - go get -v github.com/golang/mock/mockgen
        - go install github.com/golang/mock/mockgen
      script:
<<<<<<< HEAD
        - go test -coverprofile c.out ./...
=======
        - go test -coverprofile=coverage.txt -covermode=atomic ./...
>>>>>>> 43bee210
      after_success:
        - bash <(curl -s https://codecov.io/bash)
    - name: testnet
      language: go
      go:
        - 1.12.x
      go_import_path: github.com/Fantom-foundation/go-lachesis
      cache:
        directories:
<<<<<<< HEAD
          - "$TRAVIS_BUILD_DIR/vendor"
      before_install:
        - make vendor
      addons:
        apt:
          packages:
            - jq
      script:
        - go test ./integration/
      env:
        - n=3
        - logshold='-1,-1,-1,5,0,0'
        - l_entry='main'
        - BUILD_DIR="$TRAVIS_BUILD_DIR"
        - GO111MODULE=on
#    - name: SonarQube automatic code reviewer
#      language: java
#      dist: trusty
#      addons:
#        sonarcloud:
#          organization: fantom-foundation
#      script:
#        - sonar-scanner
    - name: Documentation generator
      language: python
      sudo: required
      dist: xenial
      python:
        - '3.7'
      env:
        - COMMENT_EXTRACTION=comment-extraction-master
        - EXTRACTED_DIR=docs/extracted-comments
        - INPUT_DIR=src
        - LANGUAGE=golang
        - ROOT_URL=https://github.com/Fantom-Foundation/go-lachesis
        - GO111MODULE=off
      before_install:
        - curl -L https://github.com/dev10/comment-extraction/archive/master.tar.gz -o
          comment-extraction.tgz
        - tar xf comment-extraction.tgz
      install:
        - pip install -r $COMMENT_EXTRACTION/requirements.txt
      script:
        - >
          python $COMMENT_EXTRACTION/antlr.py
          -l $LANGUAGE
          -o $EXTRACTED_DIR
          -ct $TRAVIS_COMMIT
          -ru $ROOT_URL
          -d $INPUT_DIR
      after_success:
        - cd docs/
        - pip install -r requirements.txt
        - make html
        - "./deploy.sh"
=======
          - $GOPATH/pkg
          - $GOPATH/src
      script:
        - go test ./integration/
      env:
        - GO111MODULE=on
>>>>>>> 43bee210
<|MERGE_RESOLUTION|>--- conflicted
+++ resolved
@@ -12,24 +12,13 @@
         - GO111MODULE=on
       cache:
         directories:
-<<<<<<< HEAD
-          - "$TRAVIS_BUILD_DIR/vendor"
-      before_install:
-        - go get -v github.com/ethereum/go-ethereum@v1.9.1
-        - go get -v github.com/SamuelMarks/batch-ethkey
-=======
           - $GOPATH/pkg
           - $GOPATH/src
       before_install:
->>>>>>> 43bee210
         - go get -v github.com/golang/mock/mockgen
         - go install github.com/golang/mock/mockgen
       script:
-<<<<<<< HEAD
-        - go test -coverprofile c.out ./...
-=======
         - go test -coverprofile=coverage.txt -covermode=atomic ./...
->>>>>>> 43bee210
       after_success:
         - bash <(curl -s https://codecov.io/bash)
     - name: testnet
@@ -39,67 +28,9 @@
       go_import_path: github.com/Fantom-foundation/go-lachesis
       cache:
         directories:
-<<<<<<< HEAD
-          - "$TRAVIS_BUILD_DIR/vendor"
-      before_install:
-        - make vendor
-      addons:
-        apt:
-          packages:
-            - jq
-      script:
-        - go test ./integration/
-      env:
-        - n=3
-        - logshold='-1,-1,-1,5,0,0'
-        - l_entry='main'
-        - BUILD_DIR="$TRAVIS_BUILD_DIR"
-        - GO111MODULE=on
-#    - name: SonarQube automatic code reviewer
-#      language: java
-#      dist: trusty
-#      addons:
-#        sonarcloud:
-#          organization: fantom-foundation
-#      script:
-#        - sonar-scanner
-    - name: Documentation generator
-      language: python
-      sudo: required
-      dist: xenial
-      python:
-        - '3.7'
-      env:
-        - COMMENT_EXTRACTION=comment-extraction-master
-        - EXTRACTED_DIR=docs/extracted-comments
-        - INPUT_DIR=src
-        - LANGUAGE=golang
-        - ROOT_URL=https://github.com/Fantom-Foundation/go-lachesis
-        - GO111MODULE=off
-      before_install:
-        - curl -L https://github.com/dev10/comment-extraction/archive/master.tar.gz -o
-          comment-extraction.tgz
-        - tar xf comment-extraction.tgz
-      install:
-        - pip install -r $COMMENT_EXTRACTION/requirements.txt
-      script:
-        - >
-          python $COMMENT_EXTRACTION/antlr.py
-          -l $LANGUAGE
-          -o $EXTRACTED_DIR
-          -ct $TRAVIS_COMMIT
-          -ru $ROOT_URL
-          -d $INPUT_DIR
-      after_success:
-        - cd docs/
-        - pip install -r requirements.txt
-        - make html
-        - "./deploy.sh"
-=======
           - $GOPATH/pkg
           - $GOPATH/src
       script:
         - go test ./integration/
       env:
-        - GO111MODULE=on
->>>>>>> 43bee210
+        - GO111MODULE=on