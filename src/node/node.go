--- conflicted
+++ resolved
@@ -3,12 +3,11 @@
 import (
 	"crypto/ecdsa"
 	"fmt"
+	"strconv"
 	"sync"
 	"time"
 
 	"github.com/sirupsen/logrus"
-
-	"strconv"
 
 	"github.com/Fantom-foundation/go-lachesis/src/net"
 	"github.com/Fantom-foundation/go-lachesis/src/peers"
@@ -72,7 +71,7 @@
 
 	pubKey := core.HexID()
 
-	//	peerSelector := NewRandomPeerSelector(participants, localAddr)
+	// peerSelector := NewRandomPeerSelector(participants, localAddr)
 	peerSelector := NewSmartPeerSelector(participants, pubKey,
 		core.poset.GetFlagTableOfRandomUndeterminedEvent)
 
@@ -169,7 +168,7 @@
 func (n *Node) resetTimer() {
 	if !n.controlTimer.GetSet() {
 		ts := n.conf.HeartbeatTimeout
-		//Slow gossip if nothing interesting to say
+		// Slow gossip if nothing interesting to say
 		if n.core.poset.GetPendingLoadedEvents() == 0 &&
 			n.core.GetTransactionPoolCount() == 0 &&
 			n.core.GetBlockSignaturePoolCount() == 0 {
@@ -418,9 +417,9 @@
 	elapsed := time.Since(start)
 	n.logger.WithField("Duration", elapsed.Nanoseconds()).Debug("n.requestSync(peerAddr, knownEvents)")
 	// FIXIT: should we catch io.EOF error here and how we process it?
-	//	if err == io.EOF {
-	//		return false, nil, nil
-	//	}
+	// 	if err == io.EOF {
+	// 		return false, nil, nil
+	// 	}
 	if err != nil {
 		n.logger.WithField("Error", err).Error("n.requestSync(peerAddr, knownEvents)")
 		return false, nil, err
@@ -556,7 +555,7 @@
 
 	var out net.SyncResponse
 	err := n.trans.Sync(target, &args, &out)
-	//n.logger.WithField("out", out).Debug("requestSync(target string, known map[int]int)")
+	// n.logger.WithField("out", out).Debug("requestSync(target string, known map[int]int)")
 	return out, err
 }
 
@@ -812,14 +811,9 @@
 	return n.core.GetPendingLoadedEvents()
 }
 
-<<<<<<< HEAD
+// GetRound returns the created round info for a given index
 func (n *Node) GetRound(roundIndex int64) (poset.RoundCreated, error) {
 	return n.core.poset.Store.GetRoundCreated(roundIndex)
-=======
-// GetRound returns the round info for a given index
-func (n *Node) GetRound(roundIndex int64) (poset.RoundInfo, error) {
-	return n.core.poset.Store.GetRound(roundIndex)
->>>>>>> 83d03f42
 }
 
 // GetLastRound returns the last round
