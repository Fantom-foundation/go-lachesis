--- conflicted
+++ resolved
@@ -34,11 +34,7 @@
 
 	return &SmartPeerSelector{
 		localAddr:    localAddr,
-<<<<<<< HEAD
 		peerSet:      peerSet,
-=======
-		peers:        participants,
->>>>>>> d5bc800b
 		GetFlagTable: GetFlagTable,
 	}
 }
@@ -55,36 +51,13 @@
 
 // Next returns the next peer based on the flag table cost function selection
 func (ps *SmartPeerSelector) Next() *peers.Peer {
-<<<<<<< HEAD
-	selectablePeers := ps.peerSet.ToPeerByUsedSlice() // [1:]
-	if len(selectablePeers) > 1 {
-		_, selectablePeers = peers.ExcludePeer(selectablePeers, ps.localAddr)
-		if len(selectablePeers) > 1 {
-			_, selectablePeers = peers.ExcludePeer(selectablePeers, ps.last)
-			if len(selectablePeers) > 1 {
-				var k int64
-				minUsed := selectablePeers[len(selectablePeers)-1].Used
-				for k = 0; selectablePeers[k].Used > minUsed; k++ {
-				}
-				selectablePeers = selectablePeers[k:]
-				if ft, err := ps.GetFlagTable(); err == nil {
-					for id, flag := range ft {
-						if flag == 1 && len(selectablePeers) > 1 {
-							peers.ExcludePeer(selectablePeers, id)
-						}
-					}
-				}
-			}
-=======
 	flagTable, err := ps.GetFlagTable()
 	if err != nil {
 		flagTable = nil
 	}
 
-	ps.peers.Lock()
-	defer ps.peers.Unlock()
 
-	sortedSrc := ps.peers.ToPeerByUsedSlice()
+	sortedSrc := ps.peerSet.ToPeerByUsedSlice()
 	selected := make([]*peers.Peer, len(sortedSrc))
 	sCount := 0
 	flagged := make([]*peers.Peer, len(sortedSrc))
@@ -111,7 +84,6 @@
 			flagged[fCount] = p
 			fCount += 1
 			continue
->>>>>>> d5bc800b
 		}
 
 		if p.Used < minUsedVal {
