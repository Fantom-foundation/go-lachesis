--- conflicted
+++ resolved
@@ -2,13 +2,8 @@
 package poset;
 
 message RootEvent {
-<<<<<<< HEAD
-  string Hash  = 1;
+  bytes Hash  = 1;
   uint64 CreatorID = 2;
-=======
-  bytes Hash  = 1;
-  int64 CreatorID = 2;
->>>>>>> 2525c31f
   int64 Index = 3;
   int64 LamportTimestamp = 4;
   int64 Round = 5;
