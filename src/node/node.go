--- conflicted
+++ resolved
@@ -67,13 +67,6 @@
 
 	pubKey := core.HexID()
 
-<<<<<<< HEAD
-=======
-	// peerSelector := NewRandomPeerSelector(participants, localAddr)
-	peerSelector := NewSmartPeerSelector(participants, pubKey,
-		core.poset.GetPeerFlagTableOfRandomUndeterminedEvent)
-
->>>>>>> 6caffa1a
 	node := Node{
 		id:               id,
 		conf:             conf,
