package posnode

import (
	"context"
	"sync"

	"github.com/Fantom-foundation/go-lachesis/src/hash"
	"github.com/Fantom-foundation/go-lachesis/src/posnode/api"
)

// gossip is a pool of gossiping processes.
type gossip struct {
	Tickets chan struct{}
	Sync    sync.Mutex
}

func (g *gossip) addTicket() {
	g.Sync.Lock()
	defer g.Sync.Unlock()
	if g.Tickets != nil {
		g.Tickets <- struct{}{}
	}
}

// StartGossip starts gossiping.
// It should be called once.
func (n *Node) StartGossip(threads int) {
	n.gossip.Tickets = make(chan struct{}, threads)
	for i := 0; i < threads; i++ {
		n.gossip.addTicket()
	}

	go n.gossiping()
}

// StopGossip stops gossiping.
// It should be called once.
func (n *Node) StopGossip() {
	n.gossip.Sync.Lock()
	defer n.gossip.Sync.Unlock()
	close(n.gossip.Tickets)
	n.gossip.Tickets = nil
}

// gossiping is a infinity gossip process.
func (n *Node) gossiping() {
	for range n.gossip.Tickets {
		go func() {
			defer n.gossip.addTicket()
			n.syncWithPeer()
		}()
	}
}

func (n *Node) syncWithPeer() {
	peer := n.NextForGossip()
	if peer == nil {
		n.log.Warn("no candidate for gossip")
		// TODO: wait for timeout here
		return
	}
	defer n.FreePeer(peer)

	// Connect
	ctx, cancel := context.WithTimeout(context.Background(), clientTimeout)
	defer cancel()

	client, err := n.ConnectTo(ctx, peer.Host)
	if err != nil {
		n.log.Warn(err)
		return
	}

	knownHeights := n.store_GetHeights()

	// Send known heights -> get unknown
	unknownHeights, err := client.SyncEvents(context.Background(), &api.KnownEvents{Lasts: knownHeights.Lasts})
	if err != nil {
		n.log.Warn(err)
		return
	}

	// Collect peers from each event
	var peers map[hash.Peer]bool

	// Get unknown events by heights
	for pID, height := range unknownHeights.Lasts {
		if knownHeights.Lasts[pID] < height {
			for i := knownHeights.Lasts[pID] + 1; i <= height; i++ {

				var req api.EventRequest
				req.PeerID = pID
				req.Index = i

				event, err := client.GetEvent(context.Background(), &req)
				if err != nil {
					n.log.Warn(err)
					return
				}

<<<<<<< HEAD
				// Add to store
				n.store.SetEvent(event)

				address := common.BytesToAddress(event.Creator)
				peers[address] = false
=======
				id := hash.BytesToPeer(event.Creator)
				peers[id] = false
>>>>>>> f5cd20ff
			}

			knownHeights.Lasts[pID] = height
		}
	}

	n.store_SetHeights(knownHeights)

	// Check peers from events
	for p := range peers {
		n.CheckPeerIsKnown(peer.ID, p, peer.Host)
	}
}

// NOTE: temporary decision
func (n *Node) store_GetHeights() *api.KnownEvents {
	res := &api.KnownEvents{
		Lasts: make(map[string]uint64),
	}

	for _, id := range n.store.GetKnownPeers() {
		h := n.store.GetPeerHeight(id)
		res.Lasts[id.Hex()] = h
	}

	return res
}

// NOTE: temporary decision
func (n *Node) store_SetHeights(w *api.KnownEvents) {
	ids := make([]hash.Peer, 0)

	for str, h := range w.Lasts {
		id := hash.HexToPeer(str)
		ids = append(ids, id)
		n.store.SetPeerHeight(id, h)
	}
	n.store.SetKnownPeers(ids)
}

/*
 * evaluation function for gossip
 */

// gossipEvaluation implements sort.Interface.
type gossipEvaluation Node

// Len is the number of elements in the collection.
func (n *gossipEvaluation) Len() int {
	return len(n.peers.top)
}

// Swap swaps the elements with indexes i and j.
func (n *gossipEvaluation) Swap(i, j int) {
	n.peers.top[i], n.peers.top[j] = n.peers.top[j], n.peers.top[i]
}

// Less reports whether the element with
// index i should sort before the element with index j.
func (n *gossipEvaluation) Less(i, j int) bool {
	a := n.store.GetPeer(n.peers.top[i])
	b := n.store.GetPeer(n.peers.top[j])
	if a == nil || b == nil {
		panic("unsaved peer detected in node peers")
	}

	// TODO: implement a vs b comparing
	return false
}<|MERGE_RESOLUTION|>--- conflicted
+++ resolved
@@ -98,16 +98,11 @@
 					return
 				}
 
-<<<<<<< HEAD
 				// Add to store
 				n.store.SetEvent(event)
-
-				address := common.BytesToAddress(event.Creator)
-				peers[address] = false
-=======
+				
 				id := hash.BytesToPeer(event.Creator)
 				peers[id] = false
->>>>>>> f5cd20ff
 			}
 
 			knownHeights.Lasts[pID] = height
