--- conflicted
+++ resolved
@@ -293,13 +293,8 @@
 	// compare this to our view of events and fill unknown with events that we know of
 	// and the other doesn't
 	for id, ct := range known {
-<<<<<<< HEAD
 		peer, ok := c.participants.GetById(id)
 		if !ok {
-=======
-		peer := c.participants.ByID[id]
-		if peer == nil {
->>>>>>> a5ef64c9
 			// unknown peer detected.
 			// TODO: we should handle this nicely
 			continue
