--- conflicted
+++ resolved
@@ -417,13 +417,8 @@
 }
 
 //Check if we know the OtherParent
-<<<<<<< HEAD
-func (h *Poset) checkOtherParent(event Event) error {
+func (p *Poset) checkOtherParent(event Event) error {
 	otherParent := event.OtherParent(0)
-=======
-func (p *Poset) checkOtherParent(event Event) error {
-	otherParent := event.OtherParent()
->>>>>>> a4d544f3
 	if otherParent != "" {
 		//Check if we have it
 		_, err := p.Store.GetEvent(otherParent)
@@ -444,15 +439,15 @@
 }
 
 //Check if we know the OtherParents
-func (h *Poset) checkOtherParents(event Event) error {
+func (p *Poset) checkOtherParents(event Event) error {
 	otherParents := event.OtherParents()
 	for i, otherParent := range otherParents {
 		if otherParent != "" {
 			//Check if we have it
-			_, err := h.Store.GetEvent(otherParent)
+			_, err := p.Store.GetEvent(otherParent)
 			if err != nil {
 				//it might still be in the Root
-				root, err := h.Store.GetRoot(event.Creator())
+				root, err := p.Store.GetRoot(event.Creator())
 				if err != nil {
 					return err
 				}
@@ -480,14 +475,9 @@
 
 	event.lastAncestors = make([]EventCoordinates, members)
 
-<<<<<<< HEAD
-	selfParent, selfParentError := h.Store.GetEvent(event.SelfParent())
-	otherParents, otherParentError := h.Store.GetEvent(event.OtherParents())
-
-=======
 	selfParent, selfParentError := p.Store.GetEvent(event.SelfParent())
-	otherParent, otherParentError := p.Store.GetEvent(event.OtherParent())
->>>>>>> a4d544f3
+	otherParents, otherParentError := p.Store.GetEvent(event.OtherParents())
+
 
 	if selfParentError != nil && otherParentError != nil {
 		for id := 0; id < members; id++ {
@@ -527,15 +517,9 @@
 	return nil
 }
 
-<<<<<<< HEAD
 //update first descendant of each last ancestor to point to event
-func (h *Poset) updateAncestorFirstDescendant(event Event) error {
-	creatorID, ok := h.Participants[event.Creator()]
-=======
-//update first decendant of each last ancestor to point to event
 func (p *Poset) updateAncestorFirstDescendant(event Event) error {
 	creatorID, ok := p.Participants[event.Creator()]
->>>>>>> a4d544f3
 	if !ok {
 		return fmt.Errorf("could not find creator id (%s)", event.Creator())
 	}
@@ -619,12 +603,12 @@
 	return otherParentRootEvent, nil
 }
 
-func (h *Poset) createOtherParentsRootEvents(ev Event) ([]RootEvent, error) {
+func (p *Poset) createOtherParentsRootEvents(ev Event) ([]RootEvent, error) {
 
 	ops := ev.OtherParents()
 	otherParentRootEvents := []RootEvent{}
 	//it might still be in the Root
-	root, err := h.Store.GetRoot(ev.Creator())
+	root, err := p.Store.GetRoot(ev.Creator())
 	if err != nil {
 		return RootEvent{}, err
 	}
@@ -632,21 +616,21 @@
 		return other, nil
 	}
 	for _, op := range ops {
-		otherParent, err := h.Store.GetEvent(op)
+		otherParent, err := p.Store.GetEvent(op)
 		if err != nil {
 			return RootEvent{}, err
 		}
-		opLT, err := h.lamportTimestamp(op)
+		opLT, err := p.lamportTimestamp(op)
 		if err != nil {
 			return RootEvent{}, err
 		}
-		opRound, err := h.round(op)
+		opRound, err := p.round(op)
 		if err != nil {
 			return RootEvent{}, err
 		}
 		otherParentRootEvent := RootEvent{
 			Hash:             op,
-			CreatorID:        h.Participants[otherParent.Creator()],
+			CreatorID:        p.Participants[otherParent.Creator()],
 			Index:            otherParent.Index(),
 			LamportTimestamp: opLT,
 			Round:            opRound,
@@ -675,13 +659,8 @@
 		OtherParents
 	*/
 	var otherParentRootEvent *RootEvent
-<<<<<<< HEAD
 	if len(ev.OtherParents()) > 0 {
-		opre, err := h.createOtherParentsRootEvents(ev)
-=======
-	if ev.OtherParent() != "" {
-		opre, err := p.createOtherParentRootEvent(ev)
->>>>>>> a4d544f3
+		opre, err := p.createOtherParentsRootEvents(ev)
 		if err != nil {
 			return Root{}, err
 		}
@@ -728,7 +707,6 @@
 		if err != nil {
 			return err
 		}
-<<<<<<< HEAD
 
 		otherParentCreatorIDs := []int{}
 		otherParentIndexes := []int{}
@@ -739,11 +717,11 @@
 					otherParentCreatorID = other.CreatorID
 					otherParentIndex = other.Index
 				} else {
-					otherParent, err := h.Store.GetEvent(event.OtherParent(k))
+					otherParent, err := p.Store.GetEvent(event.OtherParent(k))
 					if err != nil {
 						return err
 					}
-					otherParentCreatorID = h.Participants[otherParent.Creator()]
+					otherParentCreatorID = p.Participants[otherParent.Creator()]
 					otherParentIndex = otherParent.Index()
 				}
 			}
@@ -754,26 +732,7 @@
 	event.SetWireInfo(selfParentIndex,
 		otherParentCreatorIDs,
 		otherParentIndexes,
-		h.Participants[event.Creator()])
-=======
-		if other, ok := root.Others[event.Hex()]; ok && other.Hash == event.OtherParent() {
-			otherParentCreatorID = other.CreatorID
-			otherParentIndex = other.Index
-		} else {
-			otherParent, err := p.Store.GetEvent(event.OtherParent())
-			if err != nil {
-				return err
-			}
-			otherParentCreatorID = p.Participants[otherParent.Creator()]
-			otherParentIndex = otherParent.Index()
-		}
-	}
-
-	event.SetWireInfo(selfParentIndex,
-		otherParentCreatorID,
-		otherParentIndex,
 		p.Participants[event.Creator()])
->>>>>>> a4d544f3
 
 	return nil
 }
@@ -816,11 +775,7 @@
 		return fmt.Errorf("CheckSelfParent: %s", err)
 	}
 
-<<<<<<< HEAD
-	if err := h.checkOtherParents(event); err != nil {
-=======
-	if err := p.checkOtherParent(event); err != nil {
->>>>>>> a4d544f3
+	if err := p.checkOtherParents(event); err != nil {
 		return fmt.Errorf("CheckOtherParent: %s", err)
 	}
 
