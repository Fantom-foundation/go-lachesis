--- conflicted
+++ resolved
@@ -71,11 +71,7 @@
 	cli.SetTemplateFunc("niltime", genesisStart)
 	cli.SetTemplateFunc("apis", func() string { return ipcAPIs })
 
-<<<<<<< HEAD
-	waitForEndpoint(t, filepath.Join(cli.Datadir, "lachesis.ipc"), 10*time.Second)
-=======
 	waitForEndpoint(t, filepath.Join(cli.Datadir, "lachesis.ipc"), 60*time.Second)
->>>>>>> b80ba50f
 
 	// Verify the actual welcome message to the required template
 	cli.Expect(`
