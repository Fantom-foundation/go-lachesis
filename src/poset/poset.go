--- conflicted
+++ resolved
@@ -170,17 +170,12 @@
 			return false, err2
 		}
 		if root, ok := roots[y]; ok {
-<<<<<<< HEAD
 			peer, ok := p.Participants.GetById(root.SelfParent.CreatorID)
 			if !ok {
 				return false, fmt.Errorf("ancestor2: participant not found")
 			}
 			yCreator := peer.PubKeyHex
-			if ex.Creator() == yCreator {
-=======
-			yCreator := p.Participants.ById[root.SelfParent.CreatorID].PubKeyHex
 			if ex.GetCreator() == yCreator {
->>>>>>> 9db3e0b0
 				return ex.Index() >= root.SelfParent.Index, nil
 			}
 		} else {
@@ -246,17 +241,12 @@
 			return false, err2
 		}
 		if root, ok := roots[y]; ok {
-<<<<<<< HEAD
 			peer, ok := p.Participants.GetById(root.SelfParent.CreatorID)
 			if !ok {
 				return false, fmt.Errorf("selfAncestor2: participant not found")
 			}
 			yCreator := peer.PubKeyHex
-			if ex.Creator() == yCreator {
-=======
-			yCreator := p.Participants.ById[root.SelfParent.CreatorID].PubKeyHex
 			if ex.GetCreator() == yCreator {
->>>>>>> 9db3e0b0
 				return ex.Index() >= root.SelfParent.Index, nil
 			}
 		}
@@ -698,17 +688,13 @@
 	if err != nil {
 		return RootEvent{}, err
 	}
-	peer, ok := p.Participants.GetByPubKey(ev.Creator())
+	peer, ok := p.Participants.GetByPubKey(ev.GetCreator())
 	if !ok {
 		return RootEvent{}, fmt.Errorf("createSelfParentRootEvent: participant not found")
 	}
 	selfParentRootEvent := RootEvent{
 		Hash:             sp,
-<<<<<<< HEAD
 		CreatorID:        peer.ID,
-=======
-		CreatorID:        p.Participants.ByPubKey[ev.GetCreator()].ID,
->>>>>>> 9db3e0b0
 		Index:            ev.Index() - 1,
 		LamportTimestamp: spLT,
 		Round:            spRound,
@@ -749,11 +735,7 @@
 	}
 	otherParentRootEvent := RootEvent{
 		Hash:             op,
-<<<<<<< HEAD
 		CreatorID:        peer.ID,
-=======
-		CreatorID:        p.Participants.ByPubKey[otherParent.GetCreator()].ID,
->>>>>>> 9db3e0b0
 		Index:            otherParent.Index(),
 		LamportTimestamp: opLT,
 		Round:            opRound,
@@ -846,15 +828,11 @@
 			if err != nil {
 				return err
 			}
-<<<<<<< HEAD
-			peer, ok := p.Participants.GetByPubKey(otherParent.Creator())
+			peer, ok := p.Participants.GetByPubKey(otherParent.GetCreator())
 			if !ok {
 				return fmt.Errorf("setWireInfo: participant not found")
 			}
 			otherParentCreatorID = peer.ID
-=======
-			otherParentCreatorID = p.Participants.ByPubKey[otherParent.GetCreator()].ID
->>>>>>> 9db3e0b0
 			otherParentIndex = otherParent.Index()
 		}
 	}
@@ -866,11 +844,7 @@
 	event.SetWireInfo(selfParentIndex,
 		otherParentCreatorID,
 		otherParentIndex,
-<<<<<<< HEAD
 		peer.ID)
-=======
-		p.Participants.ByPubKey[event.GetCreator()].ID)
->>>>>>> 9db3e0b0
 
 	return nil
 }
@@ -1645,39 +1619,37 @@
 //method call, the Poset should be in a state coherent with the 'tip' of the
 //Poset
 func (p *Poset) Bootstrap() error {
-	badgerStore, ok := p.Store.(*BadgerStore)
-	if !ok {
-		return nil
-	}
-	//Retreive the Events from the underlying DB. They come out in topological
-	//order
-	topologicalEvents, err := badgerStore.dbTopologicalEvents()
-	if err != nil {
-		return err
-	}
-
-	//Insert the Events in the Poset
-	for _, e := range topologicalEvents {
-		if err := p.InsertEvent(e, true); err != nil {
+	if badgerStore, ok := p.Store.(*BadgerStore); ok {
+		//Retreive the Events from the underlying DB. They come out in topological
+		//order
+		topologicalEvents, err := badgerStore.dbTopologicalEvents()
+		if err != nil {
 			return err
 		}
-	}
-
-	//Compute the consensus order of Events
-	if err := p.DivideRounds(); err != nil {
-		return err
-	}
-	if err := p.DecideAtropos(); err != nil {
-		return err
-	}
-	if err := p.DecideRoundReceived(); err != nil {
-		return err
-	}
-	if err := p.ProcessDecidedRounds(); err != nil {
-		return err
-	}
-	if err := p.ProcessSigPool(); err != nil {
-		return err
+
+		//Insert the Events in the Poset
+		for _, e := range topologicalEvents {
+			if err := p.InsertEvent(e, true); err != nil {
+				return err
+			}
+		}
+
+		//Compute the consensus order of Events
+		if err := p.DivideRounds(); err != nil {
+			return err
+		}
+		if err := p.DecideAtropos(); err != nil {
+			return err
+		}
+		if err := p.DecideRoundReceived(); err != nil {
+			return err
+		}
+		if err := p.ProcessDecidedRounds(); err != nil {
+			return err
+		}
+		if err := p.ProcessSigPool(); err != nil {
+			return err
+		}
 	}
 
 	return nil
