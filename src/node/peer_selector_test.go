--- conflicted
+++ resolved
@@ -16,21 +16,8 @@
 	return dst
 }
 
-<<<<<<< HEAD
-func fakeFlagTable(participants *peers.PeerSet) map[string]int64 {
-	res := make(map[string]int64, participants.Len())
-	for _, p := range participants.Peers {
-		res[p.PubKeyHex] = rand.Int63n(2)
-	}
-	return res
-}
-
 func fakePeers(n int) *peers.PeerSet {
 	var participants []*peers.Peer
-=======
-func fakePeers(n int) *peers.Peers {
-	participants := peers.NewPeers()
->>>>>>> 2525c31f
 	for i := 0; i < n; i++ {
 		key, _ := crypto.GenerateECDSAKey()
 		peer := peers.Peer{
