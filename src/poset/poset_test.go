--- conflicted
+++ resolved
@@ -567,18 +567,14 @@
 			t.Fatal(err)
 		}
 
-		peer, ok := p.Participants.GetByPubKey(e0Event.Creator())
+		peer, ok := p.Participants.GetByPubKey(e0Event.GetCreator())
 		if !ok {
-			t.Fatalf("Creator %v not found", e0Event.Creator())
+			t.Fatalf("Creator %v not found", e0Event.GetCreator())
 		}
 		if !(e0Event.Message.SelfParentIndex == -1 &&
 			e0Event.Message.OtherParentCreatorID == -1 &&
 			e0Event.Message.OtherParentIndex == -1 &&
-<<<<<<< HEAD
 			e0Event.Message.CreatorID == peer.ID) {
-=======
-			e0Event.Message.CreatorID == p.Participants.ByPubKey[e0Event.GetCreator()].ID) {
->>>>>>> 9db3e0b0
 			t.Fatalf("Invalid wire info on %s", e0)
 		}
 
@@ -601,15 +597,9 @@
 			t.Fatalf("Creator f1Event %v not found", e21Event.Creator())
 		}
 		if !(e21Event.Message.SelfParentIndex == 1 &&
-<<<<<<< HEAD
 			e21Event.Message.OtherParentCreatorID == peer10.ID &&
 			e21Event.Message.OtherParentIndex == 1 &&
 			e21Event.Message.CreatorID == peer21.ID) {
-=======
-			e21Event.Message.OtherParentCreatorID == p.Participants.ByPubKey[e10Event.GetCreator()].ID &&
-			e21Event.Message.OtherParentIndex == 1 &&
-			e21Event.Message.CreatorID == p.Participants.ByPubKey[e21Event.GetCreator()].ID) {
->>>>>>> 9db3e0b0
 			t.Fatalf("Invalid wire info on %s", e21)
 		}
 
@@ -627,7 +617,6 @@
 			t.Fatalf("Creator f1Event %v not found", f1Event.Creator())
 		}
 		if !(f1Event.Message.SelfParentIndex == 2 &&
-<<<<<<< HEAD
 			f1Event.Message.OtherParentCreatorID == peer0.ID &&
 			f1Event.Message.OtherParentIndex == 2 &&
 			f1Event.Message.CreatorID == peer1.ID) {
@@ -635,15 +624,6 @@
 		}
 
 		e0CreatorID := strconv.FormatInt(peer0.ID, 10)
-=======
-			f1Event.Message.OtherParentCreatorID == p.Participants.ByPubKey[e0Event.GetCreator()].ID &&
-			f1Event.Message.OtherParentIndex == 2 &&
-			f1Event.Message.CreatorID == p.Participants.ByPubKey[f1Event.GetCreator()].ID) {
-			t.Fatalf("Invalid wire info on %s", f1)
-		}
-
-		e0CreatorID := strconv.FormatInt(p.Participants.ByPubKey[e0Event.GetCreator()].ID, 10)
->>>>>>> 9db3e0b0
 
 		type Hierarchy struct {
 			ev, selfDominator, dominator string
