--- conflicted
+++ resolved
@@ -36,20 +36,14 @@
 
 	inDegrees map[string]uint64
 
-<<<<<<< HEAD
 	// XXX this needs major refactoring. Be careful with race conditions and
 	// deadlocks
 	peerSet      *peers.PeerSet // [PubKey] => id
 	peerSelector PeerSelector
 	selectorLock sync.Mutex
 
-	head string
+	head         poset.EventHash
 	Seq  int64
-=======
-	participants *peers.Peers // [PubKey] => id
-	head         poset.EventHash
-	Seq          int64
->>>>>>> 2525c31f
 
 	transactionPool         [][]byte
 	internalTransactionPool []*poset.InternalTransaction
@@ -658,11 +652,7 @@
 }
 
 // GetEventBlock get a specific event block for the hash provided
-<<<<<<< HEAD
-func (c *Core) GetEventBlock(hash string) (*poset.Event, error) {
-=======
-func (c *Core) GetEventBlock(hash poset.EventHash) (poset.Event, error) {
->>>>>>> 2525c31f
+func (c *Core) GetEventBlock(hash poset.EventHash) (*poset.Event, error) {
 	return c.poset.Store.GetEventBlock(hash)
 }
 
