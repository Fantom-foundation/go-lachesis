#!/usr/bin/env bash
cd $(dirname $0)

killall tx-storm
killall lachesis
<<<<<<< HEAD
docker stop tracing
=======
docker stop prometheus
>>>>>>> 305ff04a
<|MERGE_RESOLUTION|>--- conflicted
+++ resolved
@@ -1,10 +1,7 @@
 #!/usr/bin/env bash
 cd $(dirname $0)
 
+docker stop prometheus
 killall tx-storm
 killall lachesis
-<<<<<<< HEAD
-docker stop tracing
-=======
-docker stop prometheus
->>>>>>> 305ff04a
+docker stop tracing