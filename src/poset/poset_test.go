package poset

import (
	"bytes"
	"crypto/ecdsa"
	"fmt"
	"os"
	"reflect"
	"sort"
	"strconv"
	"testing"

	"github.com/sirupsen/logrus"

	"github.com/Fantom-foundation/go-lachesis/src/common"
	"github.com/Fantom-foundation/go-lachesis/src/crypto"
	"github.com/Fantom-foundation/go-lachesis/src/peers"
)

const (
	e0  = "e0"
	e1  = "e1"
	e2  = "e2"
	e10 = "e10"
	e21 = "e21"
	e02 = "e02"
	f1  = "f1"
	f0  = "f0"
	f2  = "f2"
	g1  = "g1"
	g0  = "g0"
	g2  = "g2"
	g10 = "g10"
	h0  = "h0"
	h2  = "h2"
	h10 = "h10"
	h21 = "h21"
	i1  = "i1"
	i0  = "i0"
	i2  = "i2"
	e01 = "e01"
	s20 = "s20"
	s10 = "s10"
	s00 = "s00"
	e20 = "e20"
	e12 = "e12"
	a   = "a"
	s11 = "s11"
	w00 = "w00"
	w01 = "w01"
	w02 = "w02"
	w03 = "w03"
	a23 = "a23"
	a00 = "a00"
	a12 = "a12"
	a10 = "a10"
	a21 = "a21"
	w13 = "w13"
	w12 = "w12"
	w11 = "w11"
	w10 = "w10"
	b21 = "b21"
	w23 = "w23"
	b00 = "b00"
	w21 = "w21"
	c10 = "c10"
	w22 = "w22"
	w20 = "w20"
	w31 = "w31"
	w32 = "w32"
	w33 = "w33"
	w30 = "w30"
	d13 = "d13"
	w40 = "w40"
	w41 = "w41"
	w42 = "w42"
	w43 = "w43"
	e23 = "e23"
	w51 = "w51"
	e32 = "e32"
	g13 = "g13"
	f01 = "f01"
	i32 = "i32"
	r0  = "r0"
	r1  = "r1"
	r2  = "r2"
	f2b = "f2b"
	g0x = "g0x"
	h0b = "h0b"
	j2  = "j2"
	j0  = "j0"
	j1  = "j1"
	k0  = "k0"
	k2  = "k2"
	k10 = "k10"
	l2  = "l2"
	l0  = "l0"
	l1  = "l1"
	m0  = "m0"
	m2  = "m2"
)

var (
	cacheSize = 100
	n         = 3
	badgerDir = "test_data/badger"
)

type TestNode struct {
	ID     uint64
	Pub    []byte
	PubHex string
	Key    *ecdsa.PrivateKey
	Events []*Event
}

func NewTestNode(key *ecdsa.PrivateKey) TestNode {
	pub := crypto.FromECDSAPub(&key.PublicKey)
	ID := common.Hash64(pub)
	node := TestNode{
		ID:     ID,
		Key:    key,
		Pub:    pub,
		PubHex: fmt.Sprintf("0x%X", pub),
		Events: []*Event{},
	}
	return node
}

<<<<<<< HEAD
func (node *TestNode) signAndAddEvent(event *Event, name string,
	index map[string]string, orderedEvents *[]*Event) {
=======
func (node *TestNode) signAndAddEvent(event Event, name string,
	index map[string]EventHash, orderedEvents *[]Event) {
>>>>>>> 2525c31f
	event.Sign(node.Key)
	node.Events = append(node.Events, event)
	index[name] = event.Hash()
	*orderedEvents = append(*orderedEvents, event)
}

type dominatorItem struct {
	dominated, dominator string
	val                  bool
	err                  bool
}

type roundItem struct {
	event string
	round int64
}

type play struct {
	to          int
	index       int64
	selfParent  string
	otherParent string
	name        string
	txPayload   [][]byte
	sigPayload  []BlockSignature
	knownRoots  []string
}

func testLogger(t testing.TB) *logrus.Entry {
	return common.NewTestLogger(t).WithField("id", "test")
}

/* Initialisation functions */

<<<<<<< HEAD
func initPosetNodes(n int) ([]TestNode, map[string]string,
	*[]*Event, *peers.PeerSet) {
=======
func initPosetNodes(n int) ([]TestNode, map[string]EventHash, *[]Event, *peers.Peers) {
>>>>>>> 2525c31f
	var (
		tempPeers     = make([]*peers.Peer, 0)
		orderedEvents = &[]*Event{}
		nodes         = make([]TestNode, 0)
		index         = make(map[string]EventHash)
		keys          = make(map[string]*ecdsa.PrivateKey)
	)

	for i := 0; i < n; i++ {
		key, _ := crypto.GenerateECDSAKey()
		pub := crypto.FromECDSAPub(&key.PublicKey)
		pubHex := fmt.Sprintf("0x%X", pub)
		tempPeers = append(tempPeers, peers.NewPeer(pubHex, ""))
		keys[pubHex] = key
	}

	peerSet := peers.NewPeerSet(tempPeers)

	for _, peer := range peerSet.Peers {
		nodes = append(nodes, NewTestNode(keys[peer.PubKeyHex]))
	}

	return nodes, index, orderedEvents, peerSet
}

func playEvents(plays []play, nodes []TestNode,
<<<<<<< HEAD
	index map[string]string, orderedEvents *[]*Event) {
=======
	index map[string]EventHash, orderedEvents *[]Event) {
>>>>>>> 2525c31f
	for _, p := range plays {
		ft := make(FlagTable)
		for k := range p.knownRoots {
			ft[index[p.knownRoots[k]]] = 1
		}

		e := NewEvent(p.txPayload, nil,
			p.sigPayload,
			EventHashes{index[p.selfParent], index[p.otherParent]},
			nodes[p.to].Pub, p.index, ft)

		nodes[p.to].signAndAddEvent(e, p.name, index, orderedEvents)
	}
}

<<<<<<< HEAD
func createPoset(t testing.TB, db bool, orderedEvents *[]*Event,
	peerSet *peers.PeerSet,
=======
func createPoset(t testing.TB,
	db bool,
	orderedEvents *[]Event,
	participants *peers.Peers,
>>>>>>> 2525c31f
	logger *logrus.Entry) *Poset {
	var store Store
	if db {
		var err error
		store, err = NewBadgerStore(peerSet, cacheSize, badgerDir)
		if err != nil {
			t.Fatal("ERROR creating badger store", err)
		}
	} else {
		store = NewInmemStore(peerSet, cacheSize)
	}

	poset := NewPoset(peerSet, store, nil, logger)

	for i, ev := range *orderedEvents {
		if err := poset.InsertEvent(ev, true); err != nil {
			t.Fatalf("failed to insert event %d: %s", i, err)
		}
	}

	return poset
}

func initPosetFull(t testing.TB, plays []play, db bool, n int,
<<<<<<< HEAD
	logger *logrus.Entry) (*Poset, map[string]string, *[]*Event, []TestNode) {
	nodes, index, orderedEvents, participants := initPosetNodes(n)

	// Needed to have sorted nodes based on participants hash32
	for i, peer := range participants.Peers {
		event := NewEvent(nil, nil, nil, []string{rootSelfParent(peer.ID), ""},
			nodes[i].Pub, 0, map[string]int64{rootSelfParent(peer.ID): 1})
		nodes[i].signAndAddEvent(event, fmt.Sprintf("e%d", i),
			index, orderedEvents)
		fmt.Println(event.Hex())
=======
	logger *logrus.Entry) (*Poset, map[string]EventHash, *[]Event, []TestNode) {
	nodes, index, orderedEvents, participants := initPosetNodes(n)

	// Needed to have sorted nodes based on participants hash32
	for i, peer := range participants.ToPeerSlice() {
		selfParent := GenRootSelfParent(peer.ID)
		event := NewEvent(nil, nil, nil,
			EventHashes{selfParent, EventHash{}},
			nodes[i].Pub,
			0,
			FlagTable{selfParent: 1})

		nodes[i].signAndAddEvent(
			event,
			fmt.Sprintf("e%d", i),
			index,
			orderedEvents)
>>>>>>> 2525c31f
	}

	playEvents(plays, nodes, index, orderedEvents)

	poset := createPoset(t, db, orderedEvents, participants, logger)

	// Add reference to each participants' root event
	for i, peer := range participants.Peers {
		root, err := poset.Store.GetRoot(peer.PubKeyHex)
		if err != nil {
			panic(err)
		}
		var hash EventHash
		hash.Set(root.SelfParent.Hash)
		index["r"+strconv.Itoa(i)] = hash
	}

	return poset, index, orderedEvents, nodes
}

/*  */

/*
|  e12  |
|   | \ |
|  s10 e20
|   | / |
|   /   |
| / |   |
s00 |  s20
|   |   |
e01 |   |
| \ |   |
e0  e1  e2
|   |   |
r0  r1  r2
0   1   2
*/
func initPoset(t *testing.T) (*Poset, map[string]EventHash) {
	plays := []play{
		{0, 1, e0, e1, e01, nil, nil, []string{e0, e1}},
		{2, 1, e2, "", s20, nil, nil, []string{e2}},
		{1, 1, e1, "", s10, nil, nil, []string{e1}},
		{0, 2, e01, "", s00, nil, nil, []string{e0, e1}},
		{2, 2, s20, s00, e20, nil, nil, []string{e0, e1, e2}},
		{1, 2, s10, e20, e12, nil, nil, []string{e0, e1, e2}},
	}

	p, index, orderedEvents, _ := initPosetFull(t, plays, false, n,
		testLogger(t))

	for i, ev := range *orderedEvents {
		if err := p.Store.SetEvent(ev); err != nil {
			t.Fatalf("%d: %s", i, err)
		}
	}

	return p, index
}

func TestDominator(t *testing.T) {
	p, index := initPoset(t)

	expected := []dominatorItem{
		// first generation
		{e01, e0, true, false},
		{e01, e1, true, false},
		{s00, e01, true, false},
		{s20, e2, true, false},
		{e20, s00, true, false},
		{e20, s20, true, false},
		{e12, e20, true, false},
		{e12, s10, true, false},
		// second generation
		{s00, e0, true, false},
		{s00, e1, true, false},
		{e20, e01, true, false},
		{e20, e2, true, false},
		{e12, e1, true, false},
		{e12, s20, true, false},
		// third generation
		{e20, e0, true, false},
		{e20, e1, true, false},
		{e20, e2, true, false},
		{e12, e01, true, false},
		{e12, e0, true, false},
		{e12, e1, true, false},
		{e12, e2, true, false},
		// false positive
		{e01, e2, false, false},
		{s00, e2, false, false},
		{e0, "", false, true},
		{s00, "", false, true},
		{e12, "", false, true},
		// root events
		{e1, r1, true, false},
		{e20, r1, true, false},
		{e12, r0, true, false},
		{s20, r1, false, false},
		{r0, r1, false, false},
	}

	for _, exp := range expected {
		a, err := p.dominator(index[exp.dominated], index[exp.dominator])
		if err != nil && !exp.err {
			t.Fatalf("Error computing dominator(%s, %s). Err: %v",
				exp.dominated, exp.dominator, err)
		}
		if a != exp.val {
			t.Fatalf("dominator(%s, %s) should be %v, not %v",
				exp.dominated, exp.dominator, exp.val, a)
		}
	}
}

func TestSelfDominator(t *testing.T) {
	p, index := initPoset(t)

	expected := []dominatorItem{
		// 1 generation
		{e01, e0, true, false},
		{s00, e01, true, false},
		// 1 generation false negative
		{e01, e1, false, false},
		{e12, e20, false, false},
		{s20, e1, false, false},
		{s20, "", false, true},
		// 2 generations
		{e20, e2, true, false},
		{e12, e1, true, false},
		// 2 generations false negatives
		{e20, e0, false, false},
		{e12, e2, false, false},
		{e20, e01, false, false},
		// roots
		{e20, r2, true, false},
		{e1, r1, true, false},
		{e1, r0, false, false},
		{r1, r0, false, true},
	}

	for _, exp := range expected {
		a, err := p.selfDominator(index[exp.dominated], index[exp.dominator])
		if err != nil && !exp.err {
			t.Fatalf("Error computing selfDominator(%s, %s). Err: %v",
				exp.dominated, exp.dominator, err)
		}
		if a != exp.val {
			t.Fatalf("selfDominator(%s, %s) should be %v, not %v",
				exp.dominated, exp.dominator, exp.val, a)
		}
	}
}

func TestClotho(t *testing.T) {
	p, index := initPoset(t)

	expected := []dominatorItem{
		{e01, e0, true, false},
		{e01, e1, true, false},
		{e20, e0, true, false},
		{e20, e01, true, false},
		{e12, e01, true, false},
		{e12, e0, true, false},
		{e12, e1, true, false},
		{e12, s20, true, false},
	}

	for _, exp := range expected {
		a, err := p.dominated(index[exp.dominated], index[exp.dominator])
		if err != nil && !exp.err {
			t.Fatalf("Error computing dominated%s, %s). Err: %v",
				exp.dominated, exp.dominator, err)
		}
		if a != exp.val {
			t.Fatalf("dominated%s, %s) should be %v, not %v",
				exp.dominated, exp.dominator, exp.val, a)
		}
	}
}

func TestLamportTimestamp(t *testing.T) {
	p, index := initPoset(t)

	expectedTimestamps := map[string]int64{
		e0:  0,
		e1:  0,
		e2:  0,
		e01: 1,
		s10: 1,
		s20: 1,
		s00: 2,
		e20: 3,
		e12: 4,
	}

	for e, ets := range expectedTimestamps {
		ts, err := p.lamportTimestamp(index[e])
		if err != nil {
			t.Fatalf("Error computing lamportTimestamp(%s). Err: %s", e, err)
		}
		if ts != ets {
			t.Fatalf("%s LamportTimestamp should be %d, not %d", e, ets, ts)
		}
	}
}

/*
|    |    e20
|    |   / |
|    | /   |
|    /     |
|  / |     |
e01  |     |
| \  |     |
|   \|     |
|    |\    |
|    |  \  |
e0   e1 (a)e2
0    1     2

Node 2 Forks; events a and e2 are both created by node2, they are not
self-parent sand yet they are both dominators of event e20
*/
func TestFork(t *testing.T) {
	index := make(map[string]EventHash)
	var nodes []TestNode
	var tempPeers []*peers.Peer

	for i := 0; i < n; i++ {
		key, _ := crypto.GenerateECDSAKey()
		node := NewTestNode(key)
		nodes = append(nodes, node)
		tempPeers = append(tempPeers, peers.NewPeer(node.PubHex, ""))
	}

	peerSet := peers.NewPeerSet(tempPeers)
	store := NewInmemStore(peerSet, cacheSize)
	poset := NewPoset(peerSet, store, nil, testLogger(t))

	for i, node := range nodes {
		event := NewEvent(nil, nil, nil, make(EventHashes, 2), node.Pub, 0, nil)
		event.Sign(node.Key)
		index[fmt.Sprintf("e%d", i)] = event.Hash()
		poset.InsertEvent(event, true)
	}

	// a and e2 need to have different hashes
	eventA := NewEvent([][]byte{[]byte("yo")}, nil, nil, make(EventHashes, 2), nodes[2].Pub, 0, nil)
	eventA.Sign(nodes[2].Key)
	index["a"] = eventA.Hash()
	if err := poset.InsertEvent(eventA, true); err == nil {
		t.Fatal("InsertEvent should return error for 'a'")
	}

	event01 := NewEvent(nil, nil, nil,
		EventHashes{index[e0], index[a]}, // e0 and a
		nodes[0].Pub, 1, nil)
	event01.Sign(nodes[0].Key)
	index[e01] = event01.Hash()
	if err := poset.InsertEvent(event01, true); err == nil {
		t.Fatalf("InsertEvent should return error for %s", e01)
	}

	event20 := NewEvent(nil, nil, nil,
		EventHashes{index[e2], index[e01]}, // e2 and e01
		nodes[2].Pub, 1, nil)
	event20.Sign(nodes[2].Key)
	index[e20] = event20.Hash()
	if err := poset.InsertEvent(event20, true); err == nil {
		t.Fatalf("InsertEvent should return error for %s", e20)
	}
}

/*
|  s11  |
|   |   |
|   f1  |
|  /|   |
| / s10 |
|/  |   |
e02 |   |
| \ |   |
|   \   |
|   | \ |
s00 |  e21
|   | / |
|  e10  s20
| / |   |
e0  e1  e2
0   1    2
*/

func initRoundPoset(t *testing.T) (*Poset, map[string]EventHash, []TestNode) {
	plays := []play{
		{1, 1, e1, e0, e10, nil, nil, []string{e0, e1}},
		{2, 1, e2, "", s20, nil, nil, []string{e2}},
		{0, 1, e0, "", s00, nil, nil, []string{e0}},
		{2, 2, s20, e10, e21, nil, nil, []string{e0, e1, e2}},
		{0, 2, s00, e21, e02, nil, nil, []string{e0, e21}},
		{1, 2, e10, "", s10, nil, nil, []string{e0, e1}},
		{1, 3, s10, e02, f1, nil, nil, []string{e21, e02, e1}},
		{1, 4, f1, "", s11, [][]byte{[]byte("abc")}, nil,
			[]string{e21, e02, f1}},
	}

	p, index, _, nodes := initPosetFull(t, plays, false, n, testLogger(t))

	return p, index, nodes
}

func TestInsertEvent(t *testing.T) {
	p, index, _ := initRoundPoset(t)

	checkParents := func(e string, selfDominator, dominator EventHash) bool {
		ev, err := p.Store.GetEventBlock(index[e])
		if err != nil {
			t.Fatal(err)
		}
		return ev.SelfParent() == selfDominator && ev.OtherParent() == dominator
	}

	t.Run("Check Event Coordinates", func(t *testing.T) {

		e0Event, err := p.Store.GetEventBlock(index[e0])
		if err != nil {
			t.Fatal(err)
		}

		if !(e0Event.Message.SelfParentIndex == -1 &&
			e0Event.Message.OtherParentCreatorID == peers.PeerNIL &&
			e0Event.Message.OtherParentIndex == -1 &&
			e0Event.Message.CreatorID == p.PeerSet.ByPubKey[e0Event.GetCreator()].ID) {
			t.Fatalf("Invalid wire info on %s", e0)
		}

		e21Event, err := p.Store.GetEventBlock(index[e21])
		if err != nil {
			t.Fatal(err)
		}

		e10Event, err := p.Store.GetEventBlock(index[e10])
		if err != nil {
			t.Fatal(err)
		}

		if !(e21Event.Message.SelfParentIndex == 1 &&
			e21Event.Message.OtherParentCreatorID == p.PeerSet.ByPubKey[e10Event.GetCreator()].ID &&
			e21Event.Message.OtherParentIndex == 1 &&
			e21Event.Message.CreatorID == p.PeerSet.ByPubKey[e21Event.GetCreator()].ID) {
			t.Fatalf("Invalid wire info on %s", e21)
		}

		f1Event, err := p.Store.GetEventBlock(index[f1])
		if err != nil {
			t.Fatal(err)
		}

		if !(f1Event.Message.SelfParentIndex == 2 &&
			f1Event.Message.OtherParentCreatorID == p.PeerSet.ByPubKey[e0Event.GetCreator()].ID &&
			f1Event.Message.OtherParentIndex == 2 &&
			f1Event.Message.CreatorID == p.PeerSet.ByPubKey[f1Event.GetCreator()].ID) {
			t.Fatalf("Invalid wire info on %s", f1)
		}

		e0CreatorID := fmt.Sprint(p.PeerSet.ByPubKey[e0Event.GetCreator()].ID)

		type Hierarchy struct {
			ev            string
			selfDominator EventHash
			dominator     EventHash
		}

		toCheck := []Hierarchy{
			{e0, fakeEventHash("Root" + e0CreatorID), fakeEventHash("")},
			{e10, index[e1], index[e0]},
			{e21, index[s20], index[e10]},
			{e02, index[s00], index[e21]},
			{f1, index[s10], index[e02]},
		}

		for _, v := range toCheck {
			if !checkParents(v.ev, v.selfDominator, v.dominator) {
				t.Fatal(v.ev + " selfParent not good")
			}
		}
	})

	t.Run("Check UndeterminedEvents", func(t *testing.T) {

		expectedUndeterminedEvents := EventHashes{
			index[e0],
			index[e1],
			index[e2],
			index[e10],
			index[s20],
			index[s00],
			index[e21],
			index[e02],
			index[s10],
			index[f1],
			index[s11]}

		for i, eue := range expectedUndeterminedEvents {
			if ue := p.UndeterminedEvents[i]; ue != eue {
				t.Fatalf("UndeterminedEvents[%d] should be %s, not %s",
					i, eue, ue)
			}
		}

		// Pending loaded Events
		// 3 Events with index 0,
		// 1 Event with non-empty Transactions
		// = 4 Loaded Events
		if ple := p.GetPendingLoadedEvents(); ple != 4 {
			t.Fatalf("PendingLoadedEvents should be 4, not %d", ple)
		}
	})
}

func TestReadWireInfo(t *testing.T) {
	p, index, _ := initRoundPoset(t)

	for k, evh := range index {
		if k[0] == 'r' {
			continue
		}
		ev, err := p.Store.GetEventBlock(evh)
		if err != nil {
			t.Fatal(err)
		}

		evWire := ev.ToWire()

		evFromWire, err := p.ReadWireInfo(evWire)
		if err != nil {
			t.Fatal(err)
		}

		if !reflect.DeepEqual(ev.Message.Body.BlockSignatures,
			evFromWire.Message.Body.BlockSignatures) {
			t.Fatalf("Error converting %s.Body.BlockSignatures"+
				" from light wire", k)
		}

		if !ev.Message.Body.Equals(evFromWire.Message.Body) {
			t.Fatalf("Error converting %s.Body from light wire", k)
		}

		if !reflect.DeepEqual(ev.Message.Signature,
			evFromWire.Message.Signature) {
			t.Fatalf("Error converting %s.Signature from light wire", k)
		}

		ok, err := evFromWire.Verify()
		if !ok {
			t.Fatalf("Error verifying signature for %s from ligh wire: %v",
				k, err)
		}
	}
}

func TestAtropos(t *testing.T) {
	p, index, _ := initRoundPoset(t)

	expected := []dominatorItem{
		{e21, e0, true, false},
		{e02, e10, true, false},
		{e02, e0, true, false},
		{e02, e1, true, false},
		{f1, e21, true, false},
		{f1, e10, true, false},
		{f1, e0, true, false},
		{f1, e1, true, false},
		{f1, e2, true, false},
		{s11, e2, true, false},
		// false negatives
		{e10, e0, false, false},
		{e21, e1, false, false},
		{e21, e2, false, false},
		{e02, e2, false, false},
		{s11, e02, false, false},
		{s11, "", false, true},
		// root events
		{s11, r1, true, false},
		{e21, r0, true, false},
		{e21, r1, false, false},
		{e10, r0, false, false},
		{s20, r2, false, false},
		{e02, r2, false, false},
		{e21, r2, false, false},
	}

	for _, exp := range expected {
		a, err := p.strictlyDominated(index[exp.dominated], index[exp.dominator])
		if err != nil && !exp.err {
			t.Fatalf("Error computing strictlyDominated(%s, %s). Err: %v",
				exp.dominated, exp.dominator, err)
		}
		if a != exp.val {
			t.Fatalf("strictlyDominated(%s, %s) should be %v, not %v",
				exp.dominated, exp.dominator, exp.val, a)
		}
	}
}

func TestClothos(t *testing.T) {
	p, index, _ := initRoundPoset(t)

	round0Clotho := make(map[string]*RoundEvent)

	round0Clotho[hashString(index[e0])] = &RoundEvent{
		Clotho: true, Atropos: Trilean_UNDEFINED}

	round0Clotho[hashString(index[e1])] = &RoundEvent{
		Clotho: true, Atropos: Trilean_UNDEFINED}

	round0Clotho[hashString(index[e2])] = &RoundEvent{
		Clotho: true, Atropos: Trilean_UNDEFINED}
<<<<<<< HEAD
	if err := p.Store.SetRoundCreated(0, &RoundCreated{Message: RoundCreatedMessage{Events: round0Clotho}}); err != nil {
=======

	if err := p.Store.SetRoundCreated(0, RoundCreated{Message: RoundCreatedMessage{Events: round0Clotho}}); err != nil {
>>>>>>> 2525c31f
		t.Fatalf("Failed to SetRoundCreated(0, ..) Err: %v", err)
	}

	round1Clotho := make(map[string]*RoundEvent)
	round1Clotho[hashString(index[f1])] = &RoundEvent{
		Clotho: true, Atropos: Trilean_UNDEFINED}
	if err := p.Store.SetRoundCreated(1, &RoundCreated{Message: RoundCreatedMessage{Events: round1Clotho}}); err != nil {
		t.Fatalf("Failed to SetRoundCreated(1, ..) Err: %v", err)
	}

	expected := []dominatorItem{
		{"", e0, true, false},
		{"", e1, true, false},
		{"", e2, true, false},
		{"", f1, true, false},
		{"", e10, false, false},
		{"", e21, true, false},
		{"", e02, true, false},
	}

	for _, exp := range expected {
		a, err := p.clotho(index[exp.dominator])
		if err != nil {
			t.Fatalf("Error computing clotho(%s). Err: %v",
				exp.dominator, err)
		}
		if a != exp.val {
			t.Fatalf("clotho(%s) should be %v, not %v",
				exp.dominator, exp.val, a)
		}
	}
}

func TestRound(t *testing.T) {
	p, index, _ := initRoundPoset(t)

	round0Clotho := make(map[string]*RoundEvent)

	round0Clotho[hashString(index[e0])] = &RoundEvent{
		Clotho: true, Atropos: Trilean_UNDEFINED}

	round0Clotho[hashString(index[e1])] = &RoundEvent{
		Clotho: true, Atropos: Trilean_UNDEFINED}

	round0Clotho[hashString(index[e2])] = &RoundEvent{
		Clotho: true, Atropos: Trilean_UNDEFINED}
<<<<<<< HEAD
	if err := p.Store.SetRoundCreated(0, &RoundCreated{Message: RoundCreatedMessage{Events: round0Clotho}}); err != nil {
=======

	if err := p.Store.SetRoundCreated(0, RoundCreated{Message: RoundCreatedMessage{Events: round0Clotho}}); err != nil {
>>>>>>> 2525c31f
		t.Fatalf("Failed to SetRoundCreated(0, ..) Err: %v", err)
	}

	round1Clotho := make(map[string]*RoundEvent)

	round1Clotho[hashString(index[e21])] = &RoundEvent{
		Clotho: true, Atropos: Trilean_UNDEFINED}

	round1Clotho[hashString(index[e02])] = &RoundEvent{
		Clotho: true, Atropos: Trilean_UNDEFINED}

	round1Clotho[hashString(index[f1])] = &RoundEvent{
		Clotho: true, Atropos: Trilean_UNDEFINED}
<<<<<<< HEAD
	if err := p.Store.SetRoundCreated(1, &RoundCreated{Message: RoundCreatedMessage{Events: round1Clotho}}); err != nil {
=======

	if err := p.Store.SetRoundCreated(1, RoundCreated{Message: RoundCreatedMessage{Events: round1Clotho}}); err != nil {
>>>>>>> 2525c31f
		t.Fatalf("Failed to SetRoundCreated(1, ..) Err: %v", err)
	}

	expected := []roundItem{
		{e0, 0},
		{e1, 0},
		{e2, 0},
		{s00, 0},
		{e10, 0},
		{s20, 0},
		{e21, 1},
		{e02, 1},
		{s10, 0},
		{f1, 1},
		{s11, 2},
	}

	for _, exp := range expected {
		r, err := p.round(index[exp.event])
		if err != nil {
			t.Fatalf("Error computing round(%s). Err: %v", exp.event, err)
		}
		if r != exp.round {
			t.Fatalf("round(%s) should be %v, not %v", exp.event, exp.round, r)
		}
	}
}

func TestRoundDiff(t *testing.T) {
	p, index, _ := initRoundPoset(t)

	round0Clotho := make(map[string]*RoundEvent)

	round0Clotho[hashString(index[e0])] = &RoundEvent{
		Clotho: true, Atropos: Trilean_UNDEFINED}

	round0Clotho[hashString(index[e1])] = &RoundEvent{
		Clotho: true, Atropos: Trilean_UNDEFINED}

	round0Clotho[hashString(index[e2])] = &RoundEvent{
		Clotho: true, Atropos: Trilean_UNDEFINED}
<<<<<<< HEAD
	if err := p.Store.SetRoundCreated(0, &RoundCreated{Message: RoundCreatedMessage{Events: round0Clotho}}); err != nil {
=======

	if err := p.Store.SetRoundCreated(0, RoundCreated{Message: RoundCreatedMessage{Events: round0Clotho}}); err != nil {
>>>>>>> 2525c31f
		t.Fatalf("Failed to SetRoundCreated(0, ..) Err: %v", err)
	}

	round1Clotho := make(map[string]*RoundEvent)

	round1Clotho[hashString(index[e21])] = &RoundEvent{
		Clotho: true, Atropos: Trilean_UNDEFINED}

	round1Clotho[hashString(index[e02])] = &RoundEvent{
		Clotho: true, Atropos: Trilean_UNDEFINED}

	round1Clotho[hashString(index[f1])] = &RoundEvent{
		Clotho: true, Atropos: Trilean_UNDEFINED}
<<<<<<< HEAD
	if err := p.Store.SetRoundCreated(1, &RoundCreated{Message: RoundCreatedMessage{Events: round1Clotho}}); err != nil {
=======

	if err := p.Store.SetRoundCreated(1, RoundCreated{Message: RoundCreatedMessage{Events: round1Clotho}}); err != nil {
>>>>>>> 2525c31f
		t.Fatalf("Failed to SetRoundCreated(1, ..) Err: %v", err)
	}

	if d, err := p.roundDiff(index[s11], index[e21]); d != 1 {
		if err != nil {
			t.Fatalf("RoundDiff(%s, %s) returned an error: %s", s11, e02, err)
		}
		t.Fatalf("RoundDiff(%s, %s) should be 1 not %d", s11, e02, d)
	}

	if d, err := p.roundDiff(index[f1], index[s11]); d != -1 {
		if err != nil {
			t.Fatalf("RoundDiff(%s, %s) returned an error: %s", s11, f1, err)
		}
		t.Fatalf("RoundDiff(%s, %s) should be -1 not %d", s11, f1, d)
	}
	if d, err := p.roundDiff(index[e02], index[e21]); d != 0 {
		if err != nil {
			t.Fatalf("RoundDiff(%s, %s) returned an error: %s", e20, e21, err)
		}
		t.Fatalf("RoundDiff(%s, %s) should be 0 not %d", e20, e21, d)
	}
}

func TestDivideRounds(t *testing.T) {
	p, index, _ := initRoundPoset(t)

	if err := p.DivideRounds(); err != nil {
		t.Fatal(err)
	}

	if l := p.Store.LastRound(); l != 2 {
		t.Fatalf("last round should be 2 not %d", l)
	}

	round0, err := p.Store.GetRoundCreated(0)
	if err != nil {
		t.Fatal(err)
	}
	if l := len(round0.Clotho()); l != 3 {
		t.Fatalf("round 0 should have 3 clothos, not %d", l)
	}
	if !round0.Clotho().Contains(index[e0]) {
		t.Fatalf("round 0 clothos should contain %s", e0)
	}
	if !round0.Clotho().Contains(index[e1]) {
		t.Fatalf("round 0 clothos should contain %s", e1)
	}
	if !round0.Clotho().Contains(index[e2]) {
		t.Fatalf("round 0 clothos should contain %s", e2)
	}

	round1, err := p.Store.GetRoundCreated(1)
	if err != nil {
		t.Fatal(err)
	}
	if l := len(round1.Clotho()); l != 3 {
		t.Fatalf("round 1 should have 1 clotho, not %d", l)
	}
	if !round1.Clotho().Contains(index[f1]) {
		t.Fatalf("round 1 clothos should contain %s", f1)
	}

	round2, err := p.Store.GetRoundCreated(2)
	if err != nil {
		t.Fatal(err)
	}

	if l := len(round2.Clotho()); l != 1 {
		t.Fatalf("round 1 should have 1 clotho, not %d", l)
	}

	expectedPendingRounds := []pendingRound{
		{
			Index:   0,
			Decided: false,
		},
		{
			Index:   1,
			Decided: false,
		}, {
			Index:   2,
			Decided: false,
		},
	}
	for i, pd := range p.PendingRounds {
		if !reflect.DeepEqual(*pd, expectedPendingRounds[i]) {
			t.Fatalf("pendingRounds[%d] should be %v, not %v",
				i, expectedPendingRounds[i], *pd)
		}
	}

	// [event] => {lamportTimestamp, round}
	type tr struct {
		t, r int64
	}
	expectedTimestamps := map[string]tr{
		e0:  {0, 0},
		e1:  {0, 0},
		e2:  {0, 0},
		s00: {1, 0},
		e10: {1, 0},
		s20: {1, 0},
		e21: {2, 1},
		e02: {3, 1},
		s10: {2, 0},
		f1:  {4, 1},
		s11: {5, 2},
	}

	for e, et := range expectedTimestamps {
		ev, err := p.Store.GetEventBlock(index[e])
		if err != nil {
			t.Fatal(err)
		}
		if r := ev.GetRound(); r == RoundNIL || r != et.r {
			disp := "nil"
			if r >= 0 {
				disp = strconv.FormatInt(r, 10)
			}
			t.Fatalf("%s round should be %d, not %s", e, et.r, disp)
		}
		if ts := ev.GetLamportTimestamp(); ts == LamportTimestampNIL || ts != et.t {
			disp := "nil"
			if ts >= 0 {
				disp = strconv.FormatInt(ts, 10)
			}
			t.Fatalf("%s lamportTimestamp should be %d, not %s", e, et.t, disp)
		}
	}

}

func TestCreateRoot(t *testing.T) {
	p, index, _ := initRoundPoset(t)
	p.DivideRounds()

	participants := p.PeerSet.Peers

	baseRoot := NewBaseRoot(participants[0].ID)

	expected := map[string]*Root{
		e0: baseRoot,
		e02: {
			NextRound: 1,
			SelfParent: &RootEvent{
				Hash:             hashBytes(index[s00]),
				CreatorID:        participants[0].ID,
				Index:            1,
				LamportTimestamp: 1,
				Round:            0},
			Others: map[string]*RootEvent{
				hashString(index[e02]): {
					Hash:             hashBytes(index[e21]),
					CreatorID:        participants[2].ID,
					Index:            2,
					LamportTimestamp: 2,
					Round:            1},
			},
		},
		s10: {
			NextRound: 0,
			SelfParent: &RootEvent{
				Hash:             hashBytes(index[e10]),
				CreatorID:        participants[1].ID,
				Index:            1,
				LamportTimestamp: 1,
				Round:            0},
			Others: map[string]*RootEvent{},
		},
		f1: {
			NextRound: 1,
			SelfParent: &RootEvent{
				Hash:             hashBytes(index[s10]),
				CreatorID:        participants[1].ID,
				Index:            2,
				LamportTimestamp: 2,
				Round:            0},
			Others: map[string]*RootEvent{
				hashString(index[f1]): {
					Hash:             hashBytes(index[e02]),
					CreatorID:        participants[0].ID,
					Index:            2,
					LamportTimestamp: 3,
					Round:            1},
			},
		},
	}

	for evh, expRoot := range expected {
		ev, err := p.Store.GetEventBlock(index[evh])
		if err != nil {
			t.Fatal(err)
		}
		root, err := p.createRoot(ev)
		if err != nil {
			t.Fatalf("Error creating %s Root: %v", evh, err)
		}
		if !reflect.DeepEqual(expRoot, root) {
			t.Fatalf("%s Root should be %+v, not %+v", evh, expRoot, root)
		}
	}

}

func contains(s []string, x string) bool {
	for _, e := range s {
		if e == x {
			return true
		}
	}
	return false
}

/*



e01  e12
 |   |  \
 e0  R1  e2
 |       |
 R0      R2

*/
func initDentedPoset(t *testing.T) (*Poset, map[string]EventHash) {
	nodes, index, orderedEvents, participants := initPosetNodes(n)

	orderedPeers := participants.Peers

	for i, peer := range orderedPeers {
		hash := GenRootSelfParent(peer.ID)
		name := fmt.Sprintf("e%d", i)
		index[name] = hash
	}

	plays := []play{
		{0, 0, e0, "", e0, nil, nil, []string{}},
		{2, 0, e2, "", e2, nil, nil, []string{}},
		{0, 1, e0, "", e01, nil, nil, []string{}},
		{1, 0, e1, e2, e12, nil, nil, []string{}},
	}

	playEvents(plays, nodes, index, orderedEvents)

	poset := createPoset(t, false, orderedEvents, participants, testLogger(t))

	return poset, index
}

func TestCreateRootBis(t *testing.T) {
	p, index := initDentedPoset(t)

	participants := p.PeerSet.Peers

	root := NewBaseRootEvent(participants[1].ID)
	expected := map[string]Root{
		e12: {
			NextRound:  0,
			SelfParent: &root,
			Others: map[string]*RootEvent{
				hashString(index[e12]): {
					Hash:             hashBytes(index[e2]),
					CreatorID:        participants[2].ID,
					Index:            0,
					LamportTimestamp: 0,
					Round:            0},
			},
		},
	}

	for evh, expRoot := range expected {
		ev, err := p.Store.GetEventBlock(index[evh])
		if err != nil {
			t.Fatal(err)
		}
		root, err := p.createRoot(ev)
		if err != nil {
			t.Fatalf("Error creating %s Root: %v", evh, err)
		}
		if !reflect.DeepEqual(expRoot, *root) {
			t.Fatalf("%s Root should be %v, not %v", evh, expRoot, root)
		}
	}
}

/*

e0  e1  e2    Block (0, 1)
0   1    2
*/
<<<<<<< HEAD
func initBlockPoset(t *testing.T) (*Poset, []TestNode, map[string]string) {
	nodes, index, orderedEvents, peerSet := initPosetNodes(n)

	for i, peer := range peerSet.Peers {
		event := NewEvent(nil, nil, nil, []string{rootSelfParent(peer.ID), ""}, nodes[i].Pub, 0, nil)
		nodes[i].signAndAddEvent(event, fmt.Sprintf("e%d", i), index, orderedEvents)
=======
func initBlockPoset(t *testing.T) (*Poset, []TestNode, map[string]EventHash) {
	nodes, index, orderedEvents, participants := initPosetNodes(n)

	for i, peer := range participants.ToPeerSlice() {
		event := NewEvent(nil, nil, nil,
			EventHashes{GenRootSelfParent(peer.ID), EventHash{}},
			nodes[i].Pub,
			0,
			nil)
		nodes[i].signAndAddEvent(event, fmt.Sprintf("e%d", i),
			index, orderedEvents)
>>>>>>> 2525c31f
	}

	poset := NewPoset(peerSet, NewInmemStore(peerSet, cacheSize),
		nil, testLogger(t))

	// create a block and signatures manually
	block := NewBlock(0, 1, []byte("framehash"),
		[][]byte{[]byte("block tx")},
		[]*InternalTransaction{
			NewInternalTransaction(TransactionType_PEER_ADD, *peers.NewPeer("peer1", "paris")),
			NewInternalTransaction(TransactionType_PEER_REMOVE, *peers.NewPeer("peer2", "london")),
		})
	err := poset.Store.SetBlock(block)
	if err != nil {
		t.Fatalf("error setting block. Err: %s", err)
	}

	for i, ev := range *orderedEvents {
		if err := poset.InsertEvent(ev, true); err != nil {
			fmt.Printf("error inserting event %d: %s\n", i, err)
		}
	}

	return poset, nodes, index
}

func TestInsertEventsWithBlockSignatures(t *testing.T) {
	p, nodes, index := initBlockPoset(t)

	block, err := p.Store.GetBlock(0)
	if err != nil {
		t.Fatalf("error retrieving block 0. %s", err)
	}

	blockSigs := make([]BlockSignature, n)
	for k, n := range nodes {
		blockSigs[k], err = block.Sign(n.Key)
		if err != nil {
			t.Fatal(err)
		}
	}

	t.Run("InsertingEventsWithValidSignatures", func(t *testing.T) {

		/*
			s00 |   |
			|   |   |
			|  e10  s20
			| / |   |
			e0  e1  e2
			0   1    2
		*/
		plays := []play{
			{1, 1, e1, e0, e10, nil, []BlockSignature{blockSigs[1]},
				[]string{}},
			{2, 1, e2, "", s20, nil, []BlockSignature{blockSigs[2]},
				[]string{}},
			{0, 1, e0, "", s00, nil, []BlockSignature{blockSigs[0]},
				[]string{}},
		}

		for _, pl := range plays {
			e := NewEvent(pl.txPayload,
				nil,
				pl.sigPayload,
				EventHashes{index[pl.selfParent], index[pl.otherParent]},
				nodes[pl.to].Pub,
				pl.index, nil)
			e.Sign(nodes[pl.to].Key)
			index[pl.name] = e.Hash()
			if err := p.InsertEvent(e, true); err != nil {
				t.Fatalf("error inserting event %s: %s\n", pl.name, err)
			}
		}

		// Check SigPool
		if l := len(p.SigPool); l != 3 {
			t.Fatalf("block signature pool should contain 3 signatures,"+
				" not %d", l)
		}

		// Process SigPool
		p.ProcessSigPool()

		// Check that the block contains 3 signatures
		block, _ := p.Store.GetBlock(0)
		if l := len(block.Signatures); l != 2 {
			t.Fatalf("block 0 should contain 2 signatures, not %d", l)
		}

		// Check that SigPool was cleared
		if l := len(p.SigPool); l != 0 {
			t.Fatalf("block signature pool should contain 0 signatures,"+
				" not %d", l)
		}
	})

	t.Run("InsertingEventsWithSignatureOfUnknownBlock",
		func(t *testing.T) {
			// The Event should be inserted
			// The block signature is simply ignored

			block1 := NewBlock(1, 2, []byte("framehash"), [][]byte{},
				[]*InternalTransaction{
					NewInternalTransaction(TransactionType_PEER_ADD, *peers.NewPeer("peer1", "paris")),
					NewInternalTransaction(TransactionType_PEER_REMOVE, *peers.NewPeer("peer2", "london")),
				})
			sig, _ := block1.Sign(nodes[2].Key)

			// unknown block
			unknownBlockSig := BlockSignature{
				Validator: nodes[2].Pub,
				Index:     1,
				Signature: sig.Signature,
			}
			pl := play{2, 2, s20, e10, e21, nil, []BlockSignature{unknownBlockSig},
				[]string{}}

			e := NewEvent(nil,
				nil,
				pl.sigPayload,
				EventHashes{index[pl.selfParent], index[pl.otherParent]},
				nodes[pl.to].Pub,
				pl.index, nil)
			e.Sign(nodes[pl.to].Key)
			index[pl.name] = e.Hash()
			if err := p.InsertEvent(e, true); err != nil {
				t.Fatalf("ERROR inserting event %s: %s", pl.name, err)
			}

			// check that the event was recorded
			_, err := p.Store.GetEventBlock(index[e21])
			if err != nil {
				t.Fatalf("ERROR fetching Event %s: %s", e21, err)
			}

		})

	t.Run("InsertingEventsWithBlockSignatureNotFromCreator",
		func(t *testing.T) {
			// The Event should be inserted
			// The block signature is simply ignored

			// wrong validator
			// Validator should be same as Event creator (node 0)
			key, _ := crypto.GenerateECDSAKey()
			badNode := NewTestNode(key)
			badNodeSig, _ := block.Sign(badNode.Key)

			pl := play{0, 2, s00, e21, e02, nil, []BlockSignature{badNodeSig},
				[]string{}}

			e := NewEvent(nil,
				nil,
				pl.sigPayload,
				EventHashes{index[pl.selfParent], index[pl.otherParent]},
				nodes[pl.to].Pub,
				pl.index, nil)
			e.Sign(nodes[pl.to].Key)
			index[pl.name] = e.Hash()
			if err := p.InsertEvent(e, true); err != nil {
				t.Fatalf("ERROR inserting event %s: %s\n", pl.name, err)
			}

			// check that the signature was not appended to the block
			block, _ := p.Store.GetBlock(0)
			if l := len(block.Signatures); l > 3 {
				t.Fatalf("Block 0 should contain 3 signatures, not %d", l)
			}
		})

}

/*
                   Round 8
      [m0]  | [m2]-----------------------------
		| \ | / |  Round 7
		|  <l1> |
		|  /|   |
	  <l0>  |   |
		| \ |   |
		|   \   |
		|   | \ |
		|   | <l2>-----------------------------
		|   | / |  Round 6
		| [k10] |
		| / |   |
	  [k0]  | [k2]-----------------------------
		| \ | / |  Round 5
		| <j1>  |
		|  /|   |
	  <j0>  |   |
		| \ |   |
		|   \   |
		|   | \ |
	    |   | <j2>-----------------------------
		|   | / |  Round 4
		| [i1]  |
		| / |   |
	  [i0]  | [i2]-----------------------------
		| \ | / |  Round 3
		| <h10> |
		|  /|   |
	   h0b  |   |
		|   |   |
	  <h0>  |   |
		| \ |   |
		|   \   |
		|   | \ |
	---g0x  | <h2>----------------------------- //g0x's other-parent is f2. This situation can happen with concurrency.
	|	|   | / |  Round 2
	|	|  g10  |
	|	| / |   |
	|  [g0] | [g2]
	|	| \ | / |
	|	| [g1]  | ------------------------------
	|	|   |   |  Round 1
	|	| <f1>  |
	|  	|  /|   |
	| <f0>  |   |
	|	| \ |   |
	|	|   \   |
	|	|   | \ |
	|   |   |  f2b
	|	|   |   |
	----------<f2>------------------------------
		|   | / |  Round 0
		|  e10  |
	    | / |   |
	   [e0][e1][e2]
		0   1    2
*/
func initConsensusPoset(db bool, t testing.TB) (*Poset, map[string]EventHash) {
	plays := []play{
		{1, 1, e1, e0, e10, nil, nil, []string{e0, e1}},
		{2, 1, e2, e10, f2, [][]byte{[]byte(f2)}, nil, []string{e0, e1, e2}},
		{2, 2, f2, "", f2b, nil, nil, []string{f2}},
		{0, 1, e0, f2b, f0, nil, nil, []string{e0, f2}},
		{1, 2, e10, f0, f1, nil, nil, []string{f2, f0, e1}},
		{1, 3, f1, "", g1, [][]byte{[]byte(g1)}, nil, []string{f2, f0, f1}},
		{0, 2, f0, g1, g0, nil, nil, []string{g1, f0}},
		{2, 3, f2b, g1, g2, nil, nil, []string{g1, f2}},
		{1, 4, g1, g0, g10, nil, nil, []string{g1, f0}},
		{0, 3, g0, f2, g0x, nil, nil, []string{g0, g1, f2b}},
		{2, 4, g2, g10, h2, nil, nil, []string{g1, g0, g2}},
		{0, 4, g0x, h2, h0, nil, nil, []string{h2, g0, g1}},
		{0, 5, h0, "", h0b, [][]byte{[]byte(h0b)}, nil, []string{h0, h2}},
		{1, 5, g10, h0b, h10, nil, nil, []string{h0, h2, g1}},
		{0, 6, h0b, h10, i0, nil, nil, []string{h10, h0, h2}},
		{2, 5, h2, h10, i2, nil, nil, []string{h10, h0, h2}},
		{1, 6, h10, i0, i1, [][]byte{[]byte(i1)}, nil, []string{i0, h10, h0, h2}},
		{2, 6, i2, i1, j2, nil, nil, []string{i1, i0, i2}},
		{0, 7, i0, j2, j0, [][]byte{[]byte(j0)}, nil, []string{i0, j2}},
		{1, 7, i1, j0, j1, nil, nil, []string{i1, i0, j0, j2}},
		{0, 8, j0, j1, k0, nil, nil, []string{j1, j0, j2}},
		{2, 7, j2, j1, k2, nil, nil, []string{j1, j0, j2}},
		{1, 8, j1, k0, k10, nil, nil, []string{j1, j0, j2, k0}},
		{2, 8, k2, k10, l2, nil, nil, []string{k0, k10, k2}},
		{0, 9, k0, l2, l0, nil, nil, []string{k0, l2}},
		{1, 9, k10, l0, l1, nil, nil, []string{l0, l2, k10, k0}},
		{0, 10, l0, l1, m0, nil, nil, []string{l1, l0, l2}},
		{2, 9, l2, l1, m2, nil, nil, []string{l1, l0, l2}},
	}

	poset, index, _, _ := initPosetFull(t, plays, db, n, testLogger(t))

	return poset, index
}

func TestDivideRoundsBis(t *testing.T) {
	p, index := initConsensusPoset(false, t)

	if err := p.DivideRounds(); err != nil {
		t.Fatal(err)
	}

	// [event] => {lamportTimestamp, round}
	type tr struct {
		t, r int64
	}
	expectedTimestamps := map[string]tr{
		e0:  {0, 0},
		e1:  {0, 0},
		e2:  {0, 0},
		e10: {1, 0},
		f2:  {2, 1},
		f2b: {3, 1},
		f0:  {4, 1},
		f1:  {5, 1},
		g1:  {6, 2},
		g0:  {7, 2},
		g2:  {7, 2},
		g10: {8, 2},
		g0x: {8, 2},
		h2:  {9, 3},
		h0:  {10, 3},
		h0b: {11, 3},
		h10: {12, 3},
		i0:  {13, 4},
		i2:  {13, 4},
		i1:  {14, 4},
		j2:  {15, 5},
		j0:  {16, 5},
		j1:  {17, 5},
		k0:  {18, 6},
		k2:  {18, 6},
		k10: {19, 6},
		l2:  {20, 7},
		l0:  {21, 7},
		l1:  {22, 7},
		m0:  {23, 8},
		m2:  {23, 8},
	}

	for e, et := range expectedTimestamps {
		ev, err := p.Store.GetEventBlock(index[e])
		if err != nil {
			t.Fatal(err)
		}
		if r := ev.GetRound(); r == RoundNIL || r != et.r {
			disp := "nil"
			if r >= 0 {
				disp = strconv.FormatInt(r, 10)
			}
			t.Fatalf("%s round should be %d, not %s", e, et.r, disp)
		}
		if ts := ev.GetLamportTimestamp(); ts == LamportTimestampNIL || ts != et.t {
			disp := "nil"
			if ts >= 0 {
				disp = strconv.FormatInt(ts, 10)
			}
			t.Fatalf("%s lamportTimestamp should be %d, not %s", e, et.t, disp)
		}
	}

}

func TestDecideAtropos(t *testing.T) {
	p, index := initConsensusPoset(false, t)

	p.DivideRounds()
	if err := p.DecideAtropos(); err != nil {
		t.Fatal(err)
	}

	round0, err := p.Store.GetRoundCreated(0)
	if err != nil {
		t.Fatal(err)
	}
	if f := round0.Message.Events[hashString(index[e0])]; !(f.Clotho &&
		f.Atropos == Trilean_TRUE) {
		t.Fatalf("%s should be Atropos; got %v", e0, f)
	}
	if f := round0.Message.Events[hashString(index[e1])]; !(f.Clotho &&
		f.Atropos == Trilean_TRUE) {
		t.Fatalf("%s should be Atropos; got %v", e1, f)
	}
	if f := round0.Message.Events[hashString(index[e2])]; !(f.Clotho &&
		f.Atropos == Trilean_TRUE) {
		t.Fatalf("%s should be Atropos; got %v", e2, f)
	}

	round1, err := p.Store.GetRoundCreated(1)
	if err != nil {
		t.Fatal(err)
	}
	if f := round1.Message.Events[hashString(index[f2])]; !(f.Clotho &&
		f.Atropos == Trilean_TRUE) {
		t.Fatalf("%s should be Atropos; got %v", f2, f)
	}
	if f := round1.Message.Events[hashString(index[f0])]; !(f.Clotho &&
		f.Atropos == Trilean_TRUE) {
		t.Fatalf("%s should be Atropos; got %v", f0, f)
	}
	if f := round1.Message.Events[hashString(index[f1])]; !(f.Clotho &&
		f.Atropos == Trilean_TRUE) {
		t.Fatalf("%s should be Atropos; got %v", f1, f)
	}

	round2, err := p.Store.GetRoundCreated(2)
	if err != nil {
		t.Fatal(err)
	}
	if f := round2.Message.Events[hashString(index[g1])]; !(f.Clotho &&
		f.Atropos == Trilean_TRUE) {
		t.Fatalf("%s should be Atropos; got %v", g1, f)
	}
	if f := round2.Message.Events[hashString(index[g0])]; !(f.Clotho &&
		f.Atropos == Trilean_TRUE) {
		t.Fatalf("%s should be Atropos; got %v", g0, f)
	}
	if f := round2.Message.Events[hashString(index[g2])]; !(f.Clotho &&
		f.Atropos == Trilean_TRUE) {
		t.Fatalf("%s should be Atropos; got %v", g2, f)
	}

	round3, err := p.Store.GetRoundCreated(3)
	if err != nil {
		t.Fatal(err)
	}
	if f := round3.Message.Events[hashString(index[h2])]; !(f.Clotho &&
		f.Atropos == Trilean_TRUE) {
		t.Fatalf("%s should be Atropos; got %v", h2, f)
	}
	if f := round3.Message.Events[hashString(index[h0])]; !(f.Clotho &&
		f.Atropos == Trilean_TRUE) {
		t.Fatalf("%s should be Atropos; got %v", h0, f)
	}
	if f := round3.Message.Events[hashString(index[h10])]; !(f.Clotho &&
		f.Atropos == Trilean_TRUE) {
		t.Fatalf("%s should be Atropos; got %v", h10, f)
	}

	round4, err := p.Store.GetRoundCreated(4)
	if err != nil {
		t.Fatal(err)
	}
	if f := round4.Message.Events[hashString(index[i0])]; !(f.Clotho &&
		f.Atropos == Trilean_UNDEFINED) {
		t.Fatalf("%s should be Atropos; got %v", i0, f)
	}
	if f := round4.Message.Events[hashString(index[i2])]; !(f.Clotho &&
		f.Atropos == Trilean_UNDEFINED) {
		t.Fatalf("%s should be Atropos; got %v", i2, f)
	}
	if f := round4.Message.Events[hashString(index[i1])]; !(f.Clotho &&
		f.Atropos == Trilean_UNDEFINED) {
		t.Fatalf("%s should be Atropos; got %v", i1, f)
	}

	expectedPendingRounds := []pendingRound{
		{Index: 0, Decided: true},
		{Index: 1, Decided: true},
		{Index: 2, Decided: true},
		{Index: 3, Decided: true},
		{Index: 4, Decided: false},
		{Index: 5, Decided: true},
		{Index: 6, Decided: false},
		{Index: 7, Decided: false},
		{Index: 8, Decided: false},
	}
	for i, pd := range p.PendingRounds {
		if !reflect.DeepEqual(*pd, expectedPendingRounds[i]) {
			t.Fatalf("pendingRounds[%d] should be %v, not %v",
				i, expectedPendingRounds[i], *pd)
		}
	}
}

func TestDecideRoundReceived(t *testing.T) {
	p, index := initConsensusPoset(false, t)

	p.DivideRounds()
	p.DecideAtropos()
	if err := p.DecideRoundReceived(); err != nil {
		t.Fatal(err)
	}

	for name, hash := range index {
		e, _ := p.Store.GetEventBlock(hash)

		switch rune(name[0]) {
		case rune('e'):
			if r := e.roundReceived; r != 1 {
				t.Fatalf("%s round received should be 1 not %d", name, r)
			}
		case rune('f'):
			if r := e.roundReceived; r != 2 {
				t.Fatalf("%s round received should be 2 not %d", name, r)
			}
		}
	}

	round0, err := p.Store.GetRoundCreated(0)
	if err != nil {
		t.Fatalf("could not retrieve Round 0. %s", err)
	}
	if ce := len(round0.ConsensusEvents()); ce != 0 {
		t.Fatalf("round 0 should contain 0 ConsensusEvents, not %d", ce)
	}

	round1, err := p.Store.GetRoundCreated(1)
	if err != nil {
		t.Fatalf("could not retrieve Round 1. %s", err)
	}
	if ce := len(round1.ConsensusEvents()); ce != 4 {
		t.Fatalf("round 1 should contain 4 ConsensusEvents, not %d", ce)
	}

	round2, err := p.Store.GetRoundCreated(2)
	if err != nil {
		t.Fatalf("could not retrieve Round 2. %s", err)
	}
	if ce := len(round2.ConsensusEvents()); ce != 4 {
		t.Fatalf("round 2 should contain 9 ConsensusEvents, not %d", ce)
	}

	expectedUndeterminedEvents := []EventHash{
		index[g0x],
		index[h2],
		index[h0],
		index[h0b],
		index[h10],
		index[j2],
		index[j0],
		index[j1],
		index[k0],
		index[k2],
		index[k10],
		index[l2],
		index[l0],
		index[l1],
		index[m0],
		index[m2],
	}

	for i, eue := range expectedUndeterminedEvents {
		if ue := p.UndeterminedEvents[i]; ue != eue {
			t.Fatalf("undetermined event %d should be %s, not %s", i, eue, ue)
		}
	}
}

func TestProcessDecidedRounds(t *testing.T) {
	p, index := initConsensusPoset(false, t)

	p.DivideRounds()
	p.DecideAtropos()
	p.DecideRoundReceived()
	if err := p.ProcessDecidedRounds(); err != nil {
		t.Fatal(err)
	}

	consensusEvents := p.Store.ConsensusEvents()

	for i, e := range consensusEvents {
		t.Logf("consensus[%d]: %s\n", i, getName(index, e))
	}

	if l := len(consensusEvents); l != 12 {
		t.Fatalf("length of consensus should be 12 not %d", l)
	}

	if ple := p.GetPendingLoadedEvents(); ple != 3 {
		t.Fatalf("pending loaded events number should be 3, not %d", ple)
	}

	block0, err := p.Store.GetBlock(0)
	if err != nil {
		t.Fatalf("store should contain a block with Index 0: %v", err)
	}

	if ind := block0.Index(); ind != 0 {
		t.Fatalf("block0's index should be 0, not %d", ind)
	}

	if rr := block0.RoundReceived(); rr != 2 {
		t.Fatalf("block0's round received should be 2, not %d", rr)
	}

	if l := len(block0.Transactions()); l != 1 {
		t.Fatalf("block0 should contain 1 transaction, not %d", l)
	}
	if tx := block0.Transactions()[0]; !reflect.DeepEqual(tx, []byte(f2)) {
		t.Fatalf("transaction 0 from block0 should be '%s', not %s", f2, tx)
	}

	frame1, err := p.GetFrame(block0.RoundReceived())
	if err != nil {
		t.Fatalf("frame should be returned: %v", err)
	}
	frame1Hash, err := frame1.Hash()
	if err != nil {
		t.Fatalf("Hash should be generated from frame: %v", err)
	}
	if !reflect.DeepEqual(block0.GetFrameHash(), frame1Hash) {
		t.Fatalf("frame hash from block0 should be %v, not %v",
			frame1Hash, block0.GetFrameHash())
	}

	block1, err := p.Store.GetBlock(1)
	if err != nil {
		t.Fatalf("store should contain a block with Index 1: %v", err)
	}

	if ind := block1.Index(); ind != 1 {
		t.Fatalf("block1's index should be 1, not %d", ind)
	}

	if rr := block1.RoundReceived(); rr != 3 {
		t.Fatalf("block1's round received should be 3, not %d", rr)
	}

	if l := len(block1.Transactions()); l != 1 {
		t.Fatalf("block1 should contain 1 transactions, not %d", l)
	}

	if tx := block1.Transactions()[0]; !reflect.DeepEqual(tx, []byte(g1)) {
		t.Fatalf("transaction 0 from block1 should be '%s', not %s", g1, tx)
	}

	frame2, err := p.GetFrame(block1.RoundReceived())
	if err != nil {
		t.Fatal(err)
	}

	frame2Hash, err := frame2.Hash()
	if err != nil {
		t.Fatal(err)
	}

	if !reflect.DeepEqual(block1.GetFrameHash(), frame2Hash) {
		t.Fatalf("frame hash from block1 should be %v, not %v",
			frame2Hash, block1.GetFrameHash())
	}

	expRounds := []pendingRound{
		{Index: 4, Decided: false},
		{Index: 5, Decided: true},
		{Index: 6, Decided: false},
		{Index: 7, Decided: false},
		{Index: 8, Decided: false},
	}
	for i, pd := range p.PendingRounds {
		if !reflect.DeepEqual(*pd, expRounds[i]) {
			t.Fatalf("pending round %d should be %v, not %v", i,
				expRounds[i], *pd)
		}
	}

	if v := p.AnchorBlock; v != nil {
		t.Fatalf("anchor block should be nil, not %v", v)
	}

}

func BenchmarkConsensus(b *testing.B) {
	for n := 0; n < b.N; n++ {
		// we do not want to benchmark the initialization code
		b.StopTimer()
		p, _ := initConsensusPoset(false, b)
		b.StartTimer()

		p.DivideRounds()
		p.DecideAtropos()
		p.DecideRoundReceived()
		p.ProcessDecidedRounds()
	}
}

func TestKnown(t *testing.T) {
	p, _ := initConsensusPoset(false, t)

	participants := p.PeerSet.Peers

	expectedKnown := map[uint64]int64{
		participants[0].ID: 10,
		participants[1].ID: 9,
		participants[2].ID: 9,
	}

	known := p.Store.KnownEvents()
	for i := range p.PeerSet.ToIDSlice() {
		if l := known[uint64(i)]; l != expectedKnown[uint64(i)] {
			t.Fatalf("known event %d should be %d, not %d", i,
				expectedKnown[uint64(i)], l)
		}
	}
}

func TestGetFrame(t *testing.T) {
	p, index := initConsensusPoset(false, t)

	peers := p.PeerSet.Peers

	p.DivideRounds()
	p.DecideAtropos()
	p.DecideRoundReceived()
	p.ProcessDecidedRounds()

	t.Run("round 1", func(t *testing.T) {
		expRoots := make(map[string]*Root, n)
		expRoots[peers[0].PubKeyHex] = NewBaseRoot(peers[0].ID)
		expRoots[peers[1].PubKeyHex] = NewBaseRoot(peers[1].ID)
		expRoots[peers[2].PubKeyHex] = NewBaseRoot(peers[2].ID)

		frame, err := p.GetFrame(1)
		if err != nil {
			t.Fatal(err)
		}

		for p, r := range frame.Roots {
			expRoot := expRoots[p]
			compareRootEvents(t, r.SelfParent, expRoot.SelfParent, index)
			compareOtherParents(t, r.Others, expRoot.Others, index)
		}

		var expEvents []*Event

		hashes := EventHashes{index[e0], index[e1], index[e2], index[e10]}
		for _, eh := range hashes {
			e, err := p.Store.GetEventBlock(eh)
			if err != nil {
				t.Fatal(err)
			}
			expEvents = append(expEvents, e)
		}

		sort.Sort(ByLamportTimestamp(expEvents))
		expEventMessages := make([]*EventMessage, len(expEvents))
		for k := range expEvents {
			expEventMessages[k] = expEvents[k].Message
		}

		messages := frame.GetEvents()
		if len(expEventMessages) != len(messages) {
			t.Fatalf("expected number of other parents: %d, got: %d",
				len(expEventMessages), len(messages))
		}

		for k, msg := range expEventMessages {
			compareEventMessages(t, messages[k], msg, index)
		}
	})

	t.Run("round 2", func(t *testing.T) {
		expRoots := make(map[string]*Root, n)
		expRoots[peers[0].PubKeyHex] = &Root{
			NextRound: 1,
			SelfParent: &RootEvent{
<<<<<<< HEAD
				Hash:             index[e0],
				CreatorID:        peers[0].ID,
=======
				Hash:             hashBytes(index[e0]),
				CreatorID:        participants[0].ID,
>>>>>>> 2525c31f
				Index:            0,
				LamportTimestamp: 0,
				Round:            0,
			},
			Others: map[string]*RootEvent{
<<<<<<< HEAD
				index[f0]: {
					Hash:             index[f2b],
					CreatorID:        peers[2].ID,
=======
				hashString(index[f0]): {
					Hash:             hashBytes(index[f2b]),
					CreatorID:        participants[2].ID,
>>>>>>> 2525c31f
					Index:            2,
					LamportTimestamp: 3,
					Round:            1,
				},
			},
		}
		expRoots[peers[1].PubKeyHex] = &Root{
			NextRound: 1,
			SelfParent: &RootEvent{
<<<<<<< HEAD
				Hash:             index[e10],
				CreatorID:        peers[1].ID,
=======
				Hash:             hashBytes(index[e10]),
				CreatorID:        participants[1].ID,
>>>>>>> 2525c31f
				Index:            1,
				LamportTimestamp: 1,
				Round:            0,
			},
			Others: map[string]*RootEvent{
<<<<<<< HEAD
				index[f1]: {
					Hash:             index[f0],
					CreatorID:        peers[0].ID,
=======
				hashString(index[f1]): {
					Hash:             hashBytes(index[f0]),
					CreatorID:        participants[0].ID,
>>>>>>> 2525c31f
					Index:            1,
					LamportTimestamp: 4,
					Round:            1,
				},
			},
		}
		expRoots[peers[2].PubKeyHex] = &Root{
			NextRound: 1,
			SelfParent: &RootEvent{
<<<<<<< HEAD
				Hash:             index[e2],
				CreatorID:        peers[2].ID,
=======
				Hash:             hashBytes(index[e2]),
				CreatorID:        participants[2].ID,
>>>>>>> 2525c31f
				Index:            0,
				LamportTimestamp: 0,
				Round:            0,
			},
			Others: map[string]*RootEvent{
<<<<<<< HEAD
				index[f2]: {
					Hash:             index[e10],
					CreatorID:        peers[1].ID,
=======
				hashString(index[f2]): {
					Hash:             hashBytes(index[e10]),
					CreatorID:        participants[1].ID,
>>>>>>> 2525c31f
					Index:            1,
					LamportTimestamp: 1,
					Round:            0,
				},
			},
		}

		frame, err := p.GetFrame(2)
		if err != nil {
			t.Fatal(err)
		}

		for p, r := range frame.Roots {
			expRoot := expRoots[p]
			compareRootEvents(t, r.SelfParent, expRoot.SelfParent, index)
			compareOtherParents(t, r.Others, expRoot.Others, index)
		}

		expectedEventsHashes := EventHashes{
			index[f2],
			index[f2b],
			index[f0],
			index[f1],
		}
		var expEvents []*Event
		for _, eh := range expectedEventsHashes {
			e, err := p.Store.GetEventBlock(eh)
			if err != nil {
				t.Fatal(err)
			}
			expEvents = append(expEvents, e)
		}
		sort.Sort(ByLamportTimestamp(expEvents))
		expEventMessages := make([]*EventMessage, len(expEvents))
		for k := range expEvents {
			expEventMessages[k] = expEvents[k].Message
		}

		messages := frame.GetEvents()
		if len(expEventMessages) != len(messages) {
			t.Fatalf("expected number of other parents: %d, got: %d",
				len(expEventMessages), len(messages))
		}

		for k, msg := range expEventMessages {
			compareEventMessages(t, messages[k], msg, index)
		}

		block0, err := p.Store.GetBlock(0)
		if err != nil {
			t.Fatalf("store should contain a block with Index 0: %v", err)
		}

		frameHash, err := frame.Hash()
		if err != nil {
			t.Fatal(err)
		}

		if !reflect.DeepEqual(block0.GetFrameHash(), frameHash) {
			t.Fatalf("frame hash (0x%X) from block 0 and frame hash"+
				" (0x%X) differ", block0.GetFrameHash(), frameHash)
		}
	})

}

func TestResetFromFrame(t *testing.T) {
	p, index := initConsensusPoset(false, t)

	participants := p.PeerSet.Peers

	p.DivideRounds()
	p.DecideAtropos()
	p.DecideRoundReceived()
	p.ProcessDecidedRounds()

	block, err := p.Store.GetBlock(1)
	if err != nil {
		t.Fatal(err)
	}

	frame, err := p.GetFrame(block.RoundReceived())
	if err != nil {
		t.Fatal(err)
	}

	// This operation clears the private fields which need to be recomputed
	// in the Events (round, roundReceived,etc)
	marshalledFrame, _ := frame.ProtoMarshal()
	unmarshalledFrame := new(Frame)
	unmarshalledFrame.ProtoUnmarshal(marshalledFrame)

	p2 := NewPoset(p.PeerSet,
		NewInmemStore(p.PeerSet, cacheSize),
		nil,
		testLogger(t))
	err = p2.Reset(block, unmarshalledFrame)
	if err != nil {
		t.Fatal(err)
	}

	/*
		The poset should now look like this:

		   |   |  f10  |
		   |   | / |   |
		   |   f0  |   f2
		   |   | \ | / |
		   |   |  f1b  |
		   |   |   |   |
		   |   |   f1  |
		   |   |   |   |
		   +-- R0  R1  R2
	*/

	// Test Known
	expectedKnown := map[uint64]int64{
		participants[0].ID: 2,
		participants[1].ID: 4,
		participants[2].ID: 3,
	}

	known := p2.Store.KnownEvents()
	for _, peer := range p2.PeerSet.ByID {
		if l := known[peer.ID]; l != expectedKnown[peer.ID] {
			t.Fatalf("Known[%d] should be %d, not %d",
				peer.ID, expectedKnown[peer.ID], l)
		}
	}

	t.Run("TestDivideRounds", func(t *testing.T) {
		if err := p2.DivideRounds(); err != nil {
			t.Fatal(err)
		}

		pRound1, err := p.Store.GetRoundCreated(2)
		if err != nil {
			t.Fatal(err)
		}
		p2Round1, err := p2.Store.GetRoundCreated(2)
		if err != nil {
			t.Fatal(err)
		}

		// Check round 1 clothos
		pClotho := pRound1.Clotho()
		p2Clotho := p2Round1.Clotho()
		sort.Sort(pClotho)
		sort.Sort(p2Clotho)
		if !reflect.DeepEqual(pClotho, p2Clotho) {
			t.Fatalf("Reset Hg Round 1 clothos should be %v, not %v",
				pClotho, p2Clotho)
		}

		// check event rounds and lamport timestamps
		for _, em := range frame.Events {
			e := em.ToEvent()
<<<<<<< HEAD
			ev := e
			p2r, err := p2.round(ev.Hex())
=======
			ev := &e
			p2r, err := p2.round(ev.Hash())
>>>>>>> 2525c31f
			if err != nil {
				t.Fatalf("Error computing %s Round: %d",
					getName(index, ev.Hash()), p2r)
			}
			hr, _ := p.round(ev.Hash())
			if p2r != hr {

				t.Fatalf("p2[%v].Round should be %d, not %d",
					getName(index, ev.Hash()), hr, p2r)
			}

			p2s, err := p2.lamportTimestamp(ev.Hash())
			if err != nil {
				t.Fatalf("Error computing %s LamportTimestamp: %d",
					getName(index, ev.Hash()), p2s)
			}
			hs, _ := p.lamportTimestamp(ev.Hash())
			if p2s != hs {
				t.Fatalf("p2[%v].LamportTimestamp should be %d, not %d",
					getName(index, ev.Hash()), hs, p2s)
			}
		}
	})

	t.Run("TestConsensus", func(t *testing.T) {
		p2.DecideAtropos()
		p2.DecideRoundReceived()
		p2.ProcessDecidedRounds()

		if lbi := p2.Store.LastBlockIndex(); lbi != block.Index() {
			t.Fatalf("LastBlockIndex should be %d, not %d",
				block.Index(), lbi)
		}

		if r := p2.LastConsensusRound; r == nil || *r != block.RoundReceived() {
			t.Fatalf("LastConsensusRound should be %d, not %d",
				block.RoundReceived(), *r)
		}

		if v := p2.AnchorBlock; v != nil {
			t.Fatalf("AnchorBlock should be nil, not %v", v)
		}
	})

	t.Run("TestContinueAfterReset", func(t *testing.T) {
		// Insert remaining Events into the Reset poset
		for r := int64(2); r <= int64(2); r++ {
			round, err := p.Store.GetRoundCreated(r)
			if err != nil {
				t.Fatal(err)
			}

			var events []*Event
			for _, e := range round.RoundEvents() {
				ev, err := p.Store.GetEventBlock(e)
				if err != nil {
					t.Fatal(err)
				}
				events = append(events, ev)
			}

			sort.Sort(ByTopologicalOrder(events))

			for _, ev := range events {

				marshalledEv, _ := ev.ProtoMarshal()
				unmarshalledEv := new(Event)
				unmarshalledEv.ProtoUnmarshal(marshalledEv)
				// TODO: check error
				_ = p2.InsertEvent(unmarshalledEv, true)
			}
		}

		p2.DivideRounds()
		p2.DecideAtropos()
		p2.DecideRoundReceived()
		p2.ProcessDecidedRounds()

		for r := int64(2); r <= 2; r++ {
			pRound, err := p.Store.GetRoundCreated(r)
			if err != nil {
				t.Fatal(err)
			}
			p2Round, err := p2.Store.GetRoundCreated(r)
			if err != nil {
				t.Fatal(err)
			}

			pClotho := pRound.Clotho()
			p2Clotho := p2Round.Clotho()
			sort.Sort(pClotho)
			sort.Sort(p2Clotho)

			if !reflect.DeepEqual(pClotho, p2Clotho) {
				t.Fatalf("Reset Hg Round %d clothos should be %v, not %v",
					r, pClotho, p2Clotho)
			}
		}
	})
}

func TestBootstrap(t *testing.T) {
	os.RemoveAll(badgerDir)

	// Initialize a first Poset with a DB backend
	// Add events and run consensus methods on it
	p, _ := initConsensusPoset(true, t)
	p.DivideRounds()
	p.DecideAtropos()
	p.DecideRoundReceived()
	p.ProcessDecidedRounds()

	p.Store.Close()
	defer os.RemoveAll(badgerDir)

	// Now we want to create a new Poset based on the database of the previous
	// Poset and see if we can boostrap it to the same state.
	recycledStore, err := LoadBadgerStore(cacheSize, badgerDir)
	peerSet, err := recycledStore.GetLastPeerSet()
	if err != nil {
		t.Fatal(err)
	}
	np := NewPoset(peerSet,
		recycledStore,
		nil,
		logrus.New().WithField("id", "bootstrapped"))
	err = np.Bootstrap()
	if err != nil {
		t.Fatal(err)
	}

	hConsensusEvents := p.Store.ConsensusEvents()
	nhConsensusEvents := np.Store.ConsensusEvents()
	if len(hConsensusEvents) != len(nhConsensusEvents) {
		t.Fatalf("bootstrapped poset should contain %d consensus events,"+
			"not %d", len(hConsensusEvents), len(nhConsensusEvents))
	}

	hKnown := p.Store.KnownEvents()
	nhKnown := np.Store.KnownEvents()
	if !reflect.DeepEqual(hKnown, nhKnown) {
		t.Fatalf("bootstrapped poset's Known should be %#v, not %#v",
			hKnown, nhKnown)
	}

	if *p.LastConsensusRound != *np.LastConsensusRound {
		t.Fatalf("bootstrapped poset's LastConsensusRound should be %#v,"+
			" not %#v", *p.LastConsensusRound, *np.LastConsensusRound)
	}

	if p.LastCommitedRoundEvents != np.LastCommitedRoundEvents {
		t.Fatalf("Bootstrapped poset's LastCommitedRoundEvents should be %#v,"+
			" not %#v", p.LastCommitedRoundEvents, np.LastCommitedRoundEvents)
	}

	if p.GetConsensusTransactionsCount() != np.GetConsensusTransactionsCount() {
		t.Fatalf("Bootstrapped poset's ConsensusTransactions should be %#v,"+
			" not %#v", p.GetConsensusTransactionsCount(), np.GetConsensusTransactionsCount())
	}

	if p.GetPendingLoadedEvents() != np.GetPendingLoadedEvents() {
		t.Fatalf("Bootstrapped poset's PendingLoadedEvents should be %#v,"+
			" not %#v", p.GetPendingLoadedEvents(), np.GetPendingLoadedEvents())
	}
}

/*

	|   <w51> |    |
    |    |  \ |    |
	|    |   <e23> |
	|	 |    |	\  |	   	ROUND 7
	|    |    |  <w43>----------------------
	|    |    | /  | 		ROUND 6
    |    |  [w42]  |
    |    | /  |    |
    |  [w41]  |    |
	| /  |    |    |
  [w40]  |    |    |------------------------
    | \  |    |    |		ROUND 5
    |  <d13>  |    |
    |    |  \ |    |
  <w30>  |    \    |
    | \  |    | \  |
    |   \     |  <w33>----------------------
    |    | \  |  / |		ROUND 4
    |    |  [w32]  |
    |    |  / |    |
	|  [w31]  |    |
    |  / |    |    |
   [w20] |    |    |------------------------
    |  \ |    |    | 		ROUND 3
    |    \    |    |
    |    | \  |    |
    |    |  <w22>  |
    |    | /  |    |
    |   c10   |    |
    | /  |    |    |
  <b00><w21>  |    |------------------------
    |    |  \ |    |		ROUND 2
    |    |    \    |
    |    |    | \  |
    |    |    |  [w23]
    |    |    | /  |
   [w10] |   b21   |
	| \  | /  |    |
    |  [w11]  |    |
    |    |  \ |    |
	|    |  [w12]  |------------------------
    |    |    | \  |		ROUND 1
    |    |    |  <w13>
    |    |    | /  |
    |   a10 <a21>  |
    |  / |  / |    |
    |/ <a12>  |    |------------------------
   a00   |  \ |    |		ROUND 0
	|    |   a23   |
    |    |    | \  |
  [w00][w01][w02][w03]
	0	 1	  2	   3
*/

func initFunkyPoset(t *testing.T, logger *logrus.Logger, full bool) (*Poset, map[string]EventHash) {
	nodes, index, orderedEvents, participants := initPosetNodes(4)

	for i, peer := range participants.Peers {
		name := fmt.Sprintf("w0%d", i)
		selfParent := GenRootSelfParent(peer.ID)
		event := NewEvent(
			[][]byte{[]byte(name)},
			nil,
			nil,
			EventHashes{selfParent, EventHash{}},
			nodes[i].Pub,
			0,
			FlagTable{selfParent: 1})
		nodes[i].signAndAddEvent(event, name, index, orderedEvents)
	}

	plays := []play{
		{2, 1, w02, w03, a23, [][]byte{[]byte(a23)},
			nil, []string{w02, w03}},
		{1, 1, w01, a23, a12, [][]byte{[]byte(a12)},
			nil, []string{w01, w02, w03}},
		{0, 1, w00, "", a00, [][]byte{[]byte(a00)},
			nil, []string{w00}},
		{1, 2, a12, a00, a10, [][]byte{[]byte(a10)},
			nil, []string{w00, a12}},
		{2, 2, a23, a12, a21, [][]byte{[]byte(a21)},
			nil, []string{a12, w02, w03}},
		{3, 1, w03, a21, w13, [][]byte{[]byte(w13)},
			nil, []string{a12, a21, w03}},
		{2, 3, a21, w13, w12, [][]byte{[]byte(w12)},
			nil, []string{a12, a21, w13}},
		{1, 3, a10, w12, w11, [][]byte{[]byte(w11)},
			nil, []string{w12, a12}},
		{0, 2, a00, w11, w10, [][]byte{[]byte(w10)},
			nil, []string{w11, w12, w00}},
		{2, 4, w12, w11, b21, [][]byte{[]byte(b21)},
			nil, []string{w11, w12}},
		{3, 2, w13, b21, w23, [][]byte{[]byte(w23)},
			nil, []string{w11, w12, w13}},
		{1, 4, w11, w23, w21, [][]byte{[]byte(w21)},
			nil, []string{w11, w12, w23}},
		{0, 3, w10, "", b00, [][]byte{[]byte(b00)},
			nil, []string{w10, w11, w12}},
		{1, 5, w21, b00, c10, [][]byte{[]byte(c10)},
			nil, []string{b00, w21}},
		{2, 5, b21, c10, w22, [][]byte{[]byte(w22)},
			nil, []string{b00, w21, w11, w12}},
		{0, 4, b00, w22, w20, [][]byte{[]byte(w20)},
			nil, []string{b00, w21, w22}},
		{1, 6, c10, w20, w31, [][]byte{[]byte(w31)},
			nil, []string{w20, b00, w21}},
		{2, 6, w22, w31, w32, [][]byte{[]byte(w32)},
			nil, []string{w31, w20, w22, b00, w21}},
		{0, 5, w20, w32, w30, [][]byte{[]byte(w30)},
			nil, []string{w32, w31, w20}},
		{3, 3, w23, w32, w33, [][]byte{[]byte(w33)},
			nil, []string{w23, w11, w12, w32, w31, w20}},
		{1, 7, w31, w33, d13, [][]byte{[]byte(d13)},
			nil, []string{w33, w31, w20}},
		{0, 6, w30, d13, w40, [][]byte{[]byte(w40)},
			nil, []string{w30, d13, w33}},
		{1, 8, d13, w40, w41, [][]byte{[]byte(w41)},
			nil, []string{w40, d13, w33}},
		{2, 7, w32, w41, w42, [][]byte{[]byte(w42)},
			nil, []string{w41, w40, w32, w31, w20}},
		{3, 4, w33, w42, w43, [][]byte{[]byte(w43)},
			nil, []string{w42, w41, w40, w33}},
	}
	if full {
		newPlays := []play{
			{2, 8, w42, w43, e23, [][]byte{[]byte(e23)},
				nil, []string{w43, w42, w41, w40}},
			{1, 9, w41, e23, w51, [][]byte{[]byte(w51)},
				nil, []string{e23, w43, w41, w40}},
		}
		plays = append(plays, newPlays...)
	}

	playEvents(plays, nodes, index, orderedEvents)

	poset := createPoset(t, false, orderedEvents, participants, logger.WithField("test", 6))

	return poset, index
}

func TestFunkyPosetAtropos(t *testing.T) {
	p, index := initFunkyPoset(t, common.NewTestLogger(t), false)

	if err := p.DivideRounds(); err != nil {
		t.Fatal(err)
	}
	if err := p.DecideAtropos(); err != nil {
		t.Fatal(err)
	}

	l := p.Store.LastRound()
	if l != 7 {
		t.Fatalf("last round should be 7 not %d", l)
	}

	for r := int64(0); r < l+1; r++ {
		round, err := p.Store.GetRoundCreated(r)
		if err != nil {
			t.Fatal(err)
		}
		var clothoNames []string
		for _, w := range round.Clotho() {
			clothoNames = append(clothoNames, getName(index, w))
		}
		t.Logf("round %d clothos: %v", r, clothoNames)
	}

	expPendingRounds := []pendingRound{
		{Index: 0, Decided: true},
		{Index: 1, Decided: true},
		{Index: 2, Decided: true},
		{Index: 3, Decided: true},
		{Index: 4, Decided: true},
		{Index: 5, Decided: false},
		{Index: 6, Decided: false},
		{Index: 7, Decided: false},
	}

	for i, pd := range p.PendingRounds {
		if !reflect.DeepEqual(*pd, expPendingRounds[i]) {
			t.Fatalf("pending round %d should be %v, not %v", i,
				expPendingRounds[i], *pd)
		}
	}

	if err := p.DecideRoundReceived(); err != nil {
		t.Fatal(err)
	}
	if err := p.ProcessDecidedRounds(); err != nil {
		t.Fatal(err)
	}

	remainingPendingRounds := expPendingRounds[5:]
	for i := 0; i < len(p.PendingRounds); i++ {
		if !reflect.DeepEqual(*p.PendingRounds[i], remainingPendingRounds[i]) {
			t.Fatalf("remaining pending round %d should be %v, not %v", i,
				remainingPendingRounds[i], *p.PendingRounds[i])
		}
	}
}

func TestFunkyPosetBlocks(t *testing.T) {
	p, index := initFunkyPoset(t, common.NewTestLogger(t), true)

	if err := p.DivideRounds(); err != nil {
		t.Fatal(err)
	}
	if err := p.DecideAtropos(); err != nil {
		t.Fatal(err)
	}
	if err := p.DecideRoundReceived(); err != nil {
		t.Fatal(err)
	}
	if err := p.ProcessDecidedRounds(); err != nil {
		t.Fatal(err)
	}

	l := p.Store.LastRound()
	if l != 7 {
		t.Fatalf("last round should be 7 not %d", l)
	}

	for r := int64(0); r < l+1; r++ {
		round, err := p.Store.GetRoundCreated(r)
		if err != nil {
			t.Fatal(err)
		}
		var clothoNames []string
		for _, w := range round.Clotho() {
			clothoNames = append(clothoNames, getName(index, w))
		}
		t.Logf("round %d clothos: %v", r, clothoNames)
	}

	// Rounds 0,1,2,3,4 and 5 should be decided.
	expPendingRounds := []pendingRound{
		{Index: 6, Decided: false},
		{Index: 7, Decided: false},
	}
	for i, pd := range p.PendingRounds {
		if !reflect.DeepEqual(*pd, expPendingRounds[i]) {
			t.Fatalf("pending round %d should be %v, not %v",
				i, expPendingRounds[i], *pd)
		}
	}

	expBlockTxCounts := map[int64]int64{0: 4, 1: 3, 2: 5, 3: 7, 4: 3}

	for bi := int64(0); bi < 5; bi++ {
		b, err := p.Store.GetBlock(bi)
		if err != nil {
			t.Fatal(err)
		}
		for i, tx := range b.Transactions() {
			t.Logf("block %d, tx %d: %s", bi, i, string(tx))
		}
		if txs := int64(len(b.Transactions())); txs != expBlockTxCounts[bi] {
			t.Fatalf("Blocks[%d] should contain %d transactions, not %d", bi,
				expBlockTxCounts[bi], txs)
		}
	}
}

func TestFunkyPosetFrames(t *testing.T) {
	p, index := initFunkyPoset(t, common.NewTestLogger(t), true)

	peers := p.PeerSet.Peers

	if err := p.DivideRounds(); err != nil {
		t.Fatal(err)
	}
	if err := p.DecideAtropos(); err != nil {
		t.Fatal(err)
	}
	if err := p.DecideRoundReceived(); err != nil {
		t.Fatal(err)
	}
	if err := p.ProcessDecidedRounds(); err != nil {
		t.Fatal(err)
	}

	for bi := int64(0); bi < 5; bi++ {
		block, err := p.Store.GetBlock(bi)
		if err != nil {
			t.Fatal(err)
		}

		frame, err := p.GetFrame(block.RoundReceived())
		for k, em := range frame.Events {
			e := em.ToEvent()
<<<<<<< HEAD
			ev := e
			r, _ := p.round(ev.Hex())
=======
			ev := &e
			r, _ := p.round(ev.Hash())
>>>>>>> 2525c31f
			t.Logf("frame %d events %d: %s, round %d",
				frame.Round, k, getName(index, ev.Hash()), r)
		}
		for k, r := range frame.Roots {
			t.Logf("frame %d root %s: next round %d, self parent: %v,"+
				" others: %v", frame.Round, k, r.NextRound,
				r.SelfParent, r.Others)
		}
	}

	expFrameRoots := map[int64]map[string]*Root{
		1: {
			peers[0].PubKeyHex: NewBaseRoot(peers[0].ID),
			peers[1].PubKeyHex: NewBaseRoot(peers[1].ID),
			peers[2].PubKeyHex: NewBaseRoot(peers[2].ID),
			peers[3].PubKeyHex: NewBaseRoot(peers[3].ID),
		},
		2: {
			peers[0].PubKeyHex: NewBaseRoot(peers[0].ID),
			peers[1].PubKeyHex: {
				NextRound: 1,
<<<<<<< HEAD
				SelfParent: &RootEvent{Hash: index[w01],
					CreatorID: peers[1].ID, Index: 0,
					LamportTimestamp: 0, Round: 0},
				Others: map[string]*RootEvent{
					index[a12]: {Hash: index[a23],
						CreatorID: peers[2].ID, Index: 1,
						LamportTimestamp: 1, Round: 0},
=======
				SelfParent: &RootEvent{
					Hash:             hashBytes(index[w01]),
					CreatorID:        participants[1].ID,
					Index:            0,
					LamportTimestamp: 0,
					Round:            0},
				Others: map[string]*RootEvent{
					hashString(index[a12]): {
						Hash:             hashBytes(index[a23]),
						CreatorID:        participants[2].ID,
						Index:            1,
						LamportTimestamp: 1,
						Round:            0},
>>>>>>> 2525c31f
				},
			},
			peers[2].PubKeyHex: {
				NextRound: 1,
<<<<<<< HEAD
				SelfParent: &RootEvent{Hash: index[a23],
					CreatorID: peers[2].ID, Index: 1,
					LamportTimestamp: 1, Round: 0},
				Others: map[string]*RootEvent{
					index[a21]: {Hash: index[a12],
						CreatorID: peers[1].ID, Index: 1,
						LamportTimestamp: 2, Round: 1},
=======
				SelfParent: &RootEvent{
					Hash:             hashBytes(index[a23]),
					CreatorID:        participants[2].ID,
					Index:            1,
					LamportTimestamp: 1,
					Round:            0},
				Others: map[string]*RootEvent{
					hashString(index[a21]): {
						Hash:             hashBytes(index[a12]),
						CreatorID:        participants[1].ID,
						Index:            1,
						LamportTimestamp: 2,
						Round:            1},
>>>>>>> 2525c31f
				},
			},
			peers[3].PubKeyHex: {
				NextRound: 1,
<<<<<<< HEAD
				SelfParent: &RootEvent{Hash: index[w03],
					CreatorID: peers[3].ID, Index: 0,
					LamportTimestamp: 0, Round: 0},
				Others: map[string]*RootEvent{
					index[w13]: {Hash: index[a21],
						CreatorID: peers[2].ID, Index: 2,
						LamportTimestamp: 3, Round: 1},
=======
				SelfParent: &RootEvent{
					Hash:             hashBytes(index[w03]),
					CreatorID:        participants[3].ID,
					Index:            0,
					LamportTimestamp: 0,
					Round:            0},
				Others: map[string]*RootEvent{
					hashString(index[w13]): {
						Hash:             hashBytes(index[a21]),
						CreatorID:        participants[2].ID,
						Index:            2,
						LamportTimestamp: 3,
						Round:            1},
>>>>>>> 2525c31f
				},
			},
		},
		3: {
			peers[0].PubKeyHex: NewBaseRoot(peers[0].ID),
			peers[1].PubKeyHex: {
				NextRound: 1,
<<<<<<< HEAD
				SelfParent: &RootEvent{Hash: index[a12],
					CreatorID: peers[1].ID, Index: 1,
					LamportTimestamp: 2, Round: 1},
				Others: map[string]*RootEvent{
					index[a10]: {Hash: index[a00],
						CreatorID: peers[0].ID, Index: 1,
						LamportTimestamp: 1, Round: 0},
=======
				SelfParent: &RootEvent{
					Hash:             hashBytes(index[a12]),
					CreatorID:        participants[1].ID,
					Index:            1,
					LamportTimestamp: 2,
					Round:            1},
				Others: map[string]*RootEvent{
					hashString(index[a10]): {
						Hash:             hashBytes(index[a00]),
						CreatorID:        participants[0].ID,
						Index:            1,
						LamportTimestamp: 1,
						Round:            0},
>>>>>>> 2525c31f
				},
			},
			peers[2].PubKeyHex: {
				NextRound: 2,
<<<<<<< HEAD
				SelfParent: &RootEvent{Hash: index[a21],
					CreatorID: peers[2].ID, Index: 2,
					LamportTimestamp: 3, Round: 1},
				Others: map[string]*RootEvent{
					index[w12]: {Hash: index[w13],
						CreatorID: peers[3].ID, Index: 1,
						LamportTimestamp: 4, Round: 1},
=======
				SelfParent: &RootEvent{
					Hash:             hashBytes(index[a21]),
					CreatorID:        participants[2].ID,
					Index:            2,
					LamportTimestamp: 3,
					Round:            1},
				Others: map[string]*RootEvent{
					hashString(index[w12]): {
						Hash:             hashBytes(index[w13]),
						CreatorID:        participants[3].ID,
						Index:            1,
						LamportTimestamp: 4,
						Round:            1},
>>>>>>> 2525c31f
				},
			},
			peers[3].PubKeyHex: {
				NextRound: 1,
<<<<<<< HEAD
				SelfParent: &RootEvent{Hash: index[w03],
					CreatorID: peers[3].ID, Index: 0,
					LamportTimestamp: 0, Round: 0},
				Others: map[string]*RootEvent{
					index[w13]: {Hash: index[a21],
						CreatorID: peers[2].ID, Index: 2,
						LamportTimestamp: 3, Round: 1},
=======
				SelfParent: &RootEvent{
					Hash:             hashBytes(index[w03]),
					CreatorID:        participants[3].ID,
					Index:            0,
					LamportTimestamp: 0,
					Round:            0},
				Others: map[string]*RootEvent{
					hashString(index[w13]): {
						Hash:             hashBytes(index[a21]),
						CreatorID:        participants[2].ID,
						Index:            2,
						LamportTimestamp: 3,
						Round:            1},
>>>>>>> 2525c31f
				},
			},
		},
		4: {
			peers[0].PubKeyHex: {
				NextRound: 2,
<<<<<<< HEAD
				SelfParent: &RootEvent{Hash: index[a00],
					CreatorID: peers[0].ID, Index: 1,
					LamportTimestamp: 1, Round: 0},
				Others: map[string]*RootEvent{
					index[w10]: {Hash: index[w11],
						CreatorID: peers[1].ID, Index: 3,
						LamportTimestamp: 6, Round: 2},
=======
				SelfParent: &RootEvent{
					Hash:             hashBytes(index[a00]),
					CreatorID:        participants[0].ID,
					Index:            1,
					LamportTimestamp: 1,
					Round:            0},
				Others: map[string]*RootEvent{
					hashString(index[w10]): {
						Hash:             hashBytes(index[w11]),
						CreatorID:        participants[1].ID,
						Index:            3,
						LamportTimestamp: 6,
						Round:            2},
>>>>>>> 2525c31f
				},
			},
			peers[1].PubKeyHex: {
				NextRound: 3,
<<<<<<< HEAD
				SelfParent: &RootEvent{Hash: index[w11],
					CreatorID: peers[1].ID, Index: 3,
					LamportTimestamp: 6, Round: 2},
				Others: map[string]*RootEvent{
					index[w21]: {Hash: index[w23],
						CreatorID: peers[3].ID, Index: 2,
						LamportTimestamp: 8, Round: 2},
=======
				SelfParent: &RootEvent{
					Hash:             hashBytes(index[w11]),
					CreatorID:        participants[1].ID,
					Index:            3,
					LamportTimestamp: 6,
					Round:            2},
				Others: map[string]*RootEvent{
					hashString(index[w21]): {
						Hash:             hashBytes(index[w23]),
						CreatorID:        participants[3].ID,
						Index:            2,
						LamportTimestamp: 8,
						Round:            2},
>>>>>>> 2525c31f
				},
			},
			peers[2].PubKeyHex: {
				NextRound: 2,
<<<<<<< HEAD
				SelfParent: &RootEvent{Hash: index[w12],
					CreatorID: peers[2].ID, Index: 3,
					LamportTimestamp: 5, Round: 2},
				Others: map[string]*RootEvent{
					index[b21]: {Hash: index[w11],
						CreatorID: peers[1].ID, Index: 3,
						LamportTimestamp: 6, Round: 2},
=======
				SelfParent: &RootEvent{
					Hash:             hashBytes(index[w12]),
					CreatorID:        participants[2].ID,
					Index:            3,
					LamportTimestamp: 5,
					Round:            2},
				Others: map[string]*RootEvent{
					hashString(index[b21]): {
						Hash:             hashBytes(index[w11]),
						CreatorID:        participants[1].ID,
						Index:            3,
						LamportTimestamp: 6,
						Round:            2},
>>>>>>> 2525c31f
				},
			},
			peers[3].PubKeyHex: {
				NextRound: 2,
<<<<<<< HEAD
				SelfParent: &RootEvent{Hash: index[w13],
					CreatorID: peers[3].ID, Index: 1,
					LamportTimestamp: 4, Round: 1},
				Others: map[string]*RootEvent{
					index[w23]: {Hash: index[b21],
						CreatorID: peers[2].ID, Index: 4,
						LamportTimestamp: 7, Round: 2},
=======
				SelfParent: &RootEvent{
					Hash:             hashBytes(index[w13]),
					CreatorID:        participants[3].ID,
					Index:            1,
					LamportTimestamp: 4,
					Round:            1},
				Others: map[string]*RootEvent{
					hashString(index[w23]): {
						Hash:             hashBytes(index[b21]),
						CreatorID:        participants[2].ID,
						Index:            4,
						LamportTimestamp: 7,
						Round:            2},
>>>>>>> 2525c31f
				},
			},
		},
		5: {
			peers[0].PubKeyHex: {
				NextRound: 4,
<<<<<<< HEAD
				SelfParent: &RootEvent{Hash: index[b00],
					CreatorID: peers[0].ID, Index: 3,
					LamportTimestamp: 8, Round: 3},
				Others: map[string]*RootEvent{
					index[w20]: {Hash: index[w22],
						CreatorID: peers[2].ID, Index: 5,
						LamportTimestamp: 11, Round: 3},
=======
				SelfParent: &RootEvent{
					Hash:             hashBytes(index[b00]),
					CreatorID:        participants[0].ID,
					Index:            3,
					LamportTimestamp: 8, Round: 3},
				Others: map[string]*RootEvent{
					hashString(index[w20]): {
						Hash:             hashBytes(index[w22]),
						CreatorID:        participants[2].ID,
						Index:            5,
						LamportTimestamp: 11,
						Round:            3},
>>>>>>> 2525c31f
				},
			},
			peers[1].PubKeyHex: {
				NextRound: 4,
<<<<<<< HEAD
				SelfParent: &RootEvent{Hash: index[c10],
					CreatorID: peers[1].ID, Index: 5,
					LamportTimestamp: 10, Round: 3},
				Others: map[string]*RootEvent{
					index[w31]: {Hash: index[w20],
						CreatorID: peers[0].ID, Index: 4,
						LamportTimestamp: 12, Round: 4},
=======
				SelfParent: &RootEvent{
					Hash:             hashBytes(index[c10]),
					CreatorID:        participants[1].ID,
					Index:            5,
					LamportTimestamp: 10,
					Round:            3},
				Others: map[string]*RootEvent{
					hashString(index[w31]): {
						Hash:             hashBytes(index[w20]),
						CreatorID:        participants[0].ID,
						Index:            4,
						LamportTimestamp: 12,
						Round:            4},
>>>>>>> 2525c31f
				},
			},
			peers[2].PubKeyHex: {
				NextRound: 4,
<<<<<<< HEAD
				SelfParent: &RootEvent{Hash: index[w22],
					CreatorID: peers[2].ID, Index: 5,
					LamportTimestamp: 11, Round: 3},
				Others: map[string]*RootEvent{
					index[w32]: {Hash: index[w31],
						CreatorID: peers[1].ID, Index: 6,
						LamportTimestamp: 13, Round: 4},
=======
				SelfParent: &RootEvent{
					Hash:             hashBytes(index[w22]),
					CreatorID:        participants[2].ID,
					Index:            5,
					LamportTimestamp: 11,
					Round:            3},
				Others: map[string]*RootEvent{
					hashString(index[w32]): {
						Hash:             hashBytes(index[w31]),
						CreatorID:        participants[1].ID,
						Index:            6,
						LamportTimestamp: 13,
						Round:            4},
>>>>>>> 2525c31f
				},
			},
			peers[3].PubKeyHex: {
				NextRound: 2,
<<<<<<< HEAD
				SelfParent: &RootEvent{Hash: index[w13],
					CreatorID: peers[3].ID, Index: 1,
					LamportTimestamp: 4, Round: 1},
				Others: map[string]*RootEvent{
					index[w23]: {Hash: index[b21],
						CreatorID: peers[2].ID, Index: 4,
						LamportTimestamp: 7, Round: 2},
=======
				SelfParent: &RootEvent{
					Hash:             hashBytes(index[w13]),
					CreatorID:        participants[3].ID,
					Index:            1,
					LamportTimestamp: 4,
					Round:            1},
				Others: map[string]*RootEvent{
					hashString(index[w23]): {
						Hash:             hashBytes(index[b21]),
						CreatorID:        participants[2].ID,
						Index:            4,
						LamportTimestamp: 7,
						Round:            2},
>>>>>>> 2525c31f
				},
			},
		},
	}

	for bi := int64(0); bi < 5; bi++ {
		block, err := p.Store.GetBlock(bi)
		if err != nil {
			t.Fatal(err)
		}

		frame, err := p.GetFrame(block.RoundReceived())
		if err != nil {
			t.Fatal(err)
		}

		for k, r := range frame.Roots {
			compareRoots(t, r, expFrameRoots[frame.Round][k], index)
		}
	}
}

func TestFunkyPosetReset(t *testing.T) {
	p, index := initFunkyPoset(t, common.NewTestLogger(t), true)

	p.DivideRounds()
	p.DecideAtropos()
	p.DecideRoundReceived()
	p.ProcessDecidedRounds()

	for bi := int64(0); bi < 3; bi++ {
		block, err := p.Store.GetBlock(bi)
		if err != nil {
			t.Fatal(err)
		}

		frame, err := p.GetFrame(block.RoundReceived())
		if err != nil {
			t.Fatal(err)
		}

		// This operation clears the private fields which need to be recomputed
		// in the Events (round, roundReceived,etc)
		marshalledFrame, _ := frame.ProtoMarshal()
		unmarshalledFrame := new(Frame)
		unmarshalledFrame.ProtoUnmarshal(marshalledFrame)

		p2 := NewPoset(p.PeerSet,
			NewInmemStore(p.PeerSet, cacheSize),
			nil,
			testLogger(t))
		err = p2.Reset(block, unmarshalledFrame)
		if err != nil {
			t.Fatal(err)
		}

		// Test continue after reset
		// Compute diff
		p2Known := p2.Store.KnownEvents()
		diff := getDiff(p, p2Known, t)

		wireDiff := make([]WireEvent, len(diff))
		for i, e := range diff {
			wireDiff[i] = e.ToWire()
		}

		// Insert remaining Events into the Reset poset
		for i, wev := range wireDiff {
			ev, err := p2.ReadWireInfo(wev)
			if err != nil {
				t.Fatalf("Reading WireInfo for %s: %s",
					getName(index, diff[i].Hash()), err)
			}
			err = p2.InsertEvent(ev, false)
			if err != nil {
				t.Fatal(err)
			}
		}

		p2.DivideRounds()
		p2.DecideAtropos()
		p2.DecideRoundReceived()
		p2.ProcessDecidedRounds()

		compareRoundClothos(p, p2, index, bi, true, t)
	}

}

/*

    |  <w51>  |    |
    |    |    \    |
	|    |    | \  |  7
    |    |    |  <i32>-
    |    |    | /  |  6
    |    |  [w42]  |
    |    |  / |    |
    |  [w41]  |    |
	|    |   \     |
	|    |    | \  |  6
    |    |    |  [w43]-
	|    |    | /  |  5
    |    | <h21>   |
    |    | /  |    |
    |  <w31>  |    |
	|    |   \     |
	|    |    | \  |  5
    |    |    |  <w33>-
    |    |    | /  |  4
    |    |  [w32]  |
	|    | /  |    |
    |  [g13]  |    |
	|    |   \     |
	|    |    | \  |  4
    |    |    |  [w23]-
    |    |    | /  |  3
    |    |  <w22>  |
    |    | /  |    |
    |  <w21>  |    |
	|	 |	 \	   |
	|    |      \  |  3
    |    |    |  <w13>-
    |    |    | /  |  2
    |    |  [w12]  |
    |     /   |    |
	|  / |    |    |
  [f01]  |    |    |
	| \  |    |    |  2
    |  [w11]  |    |-
    | /  |    |    |  1
  <w10>  |    |    |
    |    \    |    |
    |    |    \    |
    |    |    |  <e32>
    |    |    | /  |  1
    |    |  <e21>  |-
    |    | /  |    |  0
    |   e10   |    |
    |  / |    |    |
  [w00][w01][w02][w03]
	|    |    |    |
    R0   R1   R2   R3
	0	 1	  2	   3
*/

func initSparsePoset(
	t *testing.T, logger *logrus.Logger) (*Poset, map[string]EventHash) {
	nodes, index, orderedEvents, participants := initPosetNodes(4)

	for i, peer := range participants.Peers {
		name := fmt.Sprintf("w0%d", i)
		selfParent := GenRootSelfParent(peer.ID)
		event := NewEvent(
			[][]byte{[]byte(name)},
			nil,
			nil,
			EventHashes{selfParent, EventHash{}},
			nodes[i].Pub,
			0,
			FlagTable{selfParent: 1})
		nodes[i].signAndAddEvent(event, name, index, orderedEvents)
	}

	plays := []play{
		{1, 1, w01, w00, e10, [][]byte{[]byte(e10)},
			nil, []string{w00, w01}},
		{2, 1, w02, e10, e21, [][]byte{[]byte(e21)},
			nil, []string{w00, w01, w02}},
		{3, 1, w03, e21, e32, [][]byte{[]byte(e32)},
			nil, []string{e21, w03}},
		{0, 1, w00, e32, w10, [][]byte{[]byte(w10)},
			nil, []string{e21, e32, w00}},
		{1, 2, e10, w10, w11, [][]byte{[]byte(w11)},
			nil, []string{w10, e32, e21, w01, w00}},
		{0, 2, w10, w11, f01, [][]byte{[]byte(f01)},
			nil, []string{w11, w10, e32, e21}},
		{2, 2, e21, f01, w12, [][]byte{[]byte(w12)},
			nil, []string{f01, w11, e21}},
		{3, 2, e32, w12, w13, [][]byte{[]byte(w13)},
			nil, []string{w12, f01, w11, e32, e21}},
		{1, 3, w11, w13, w21, [][]byte{[]byte(w21)},
			nil, []string{w13, w11}},
		{2, 3, w12, w21, w22, [][]byte{[]byte(w22)},
			nil, []string{w21, w13, w12, f01, w11}},
		{3, 3, w13, w22, w23, [][]byte{[]byte(w23)},
			nil, []string{w22, w21, w13}},
		{1, 4, w21, w23, g13, [][]byte{[]byte(g13)},
			nil, []string{w23, w21, w13}},
		{2, 4, w22, g13, w32, [][]byte{[]byte(w32)},
			nil, []string{g13, w23, w22, w21, w13}},
		{3, 4, w23, w32, w33, [][]byte{[]byte(w33)},
			nil, []string{w32, g13, w23}},
		{1, 5, g13, w33, w31, [][]byte{[]byte(w31)},
			nil, []string{w33, g13, w23}},
		{2, 5, w32, w31, h21, [][]byte{[]byte(h21)},
			nil, []string{w31, w33, w32, g13, w23}},
		{3, 5, w33, h21, w43, [][]byte{[]byte(w43)},
			nil, []string{h21, w31, w33}},
		{1, 6, w31, w43, w41, [][]byte{[]byte(w41)},
			nil, []string{w43, w31, w33}},
		{2, 6, h21, w41, w42, [][]byte{[]byte(w42)},
			nil, []string{w41, w43, h21, w31, w33}},
		{3, 6, w43, w42, i32, [][]byte{[]byte(i32)},
			nil, []string{w42, w41, w43}},
		{1, 7, w41, i32, w51, [][]byte{[]byte(w51)},
			nil, []string{i32, w41, w43}},
	}

	playEvents(plays, nodes, index, orderedEvents)

	poset := createPoset(t, false, orderedEvents, participants,
		logger.WithField("test", 6))

	return poset, index
}

func TestSparsePosetFrames(t *testing.T) {
	p, index := initSparsePoset(t, common.NewTestLogger(t))

	peers := p.PeerSet.Peers

	if err := p.DivideRounds(); err != nil {
		t.Fatal(err)
	}
	if err := p.DecideAtropos(); err != nil {
		t.Fatal(err)
	}
	if err := p.DecideRoundReceived(); err != nil {
		t.Fatal(err)
	}
	if err := p.ProcessDecidedRounds(); err != nil {
		t.Fatal(err)
	}

	for bi := int64(0); bi < 5; bi++ {
		block, err := p.Store.GetBlock(bi)
		if err != nil {
			t.Fatal(err)
		}

		frame, err := p.GetFrame(block.RoundReceived())
		for k, ev := range frame.Events {
			ev.Body.Hash()
			hash, err := ev.Body.Hash()
			if err != nil {
				t.Fatal(err)
			}
			r, err := p.round(hash)
			if err != nil {
				t.Fatal(err)
			}
			t.Logf("frame %d event %d: %s, round %d",
				frame.Round, k, getName(index, hash), r)
		}
		for k, r := range frame.Roots {
			var hash EventHash
			hash.Set(r.SelfParent.Hash)
			sp := getName(index, hash)
			var ops []string
			for k := range r.Others {
				_ = hash.Parse(k)
				ops = append(ops, getName(index, hash))
			}

			t.Logf("frame %d root %s: self parent index %s:"+
				" %v, others indexes %s: %v", frame.Round, k, sp,
				r.SelfParent, ops, r.Others)
		}
	}

	expectedFrameRoots := map[int64]map[string]*Root{
		1: {
			peers[0].PubKeyHex: NewBaseRoot(peers[0].ID),
			peers[1].PubKeyHex: NewBaseRoot(peers[1].ID),
			peers[2].PubKeyHex: NewBaseRoot(peers[2].ID),
			peers[3].PubKeyHex: NewBaseRoot(peers[3].ID),
		},
		2: {
			peers[0].PubKeyHex: {
				NextRound: 1,
<<<<<<< HEAD
				SelfParent: &RootEvent{Hash: index[w00],
					CreatorID: peers[0].ID, Index: 0,
					LamportTimestamp: 0, Round: 0},
				Others: map[string]*RootEvent{
					index[w10]: {Hash: index[e32],
						CreatorID: peers[3].ID, Index: 1,
						LamportTimestamp: 3, Round: 1},
=======
				SelfParent: &RootEvent{
					Hash:             hashBytes(index[w00]),
					CreatorID:        participants[0].ID,
					Index:            0,
					LamportTimestamp: 0,
					Round:            0},
				Others: map[string]*RootEvent{
					hashString(index[w10]): {
						Hash:             hashBytes(index[e32]),
						CreatorID:        participants[3].ID,
						Index:            1,
						LamportTimestamp: 3,
						Round:            1},
>>>>>>> 2525c31f
				},
			},
			peers[1].PubKeyHex: {
				NextRound: 0,
<<<<<<< HEAD
				SelfParent: &RootEvent{Hash: index[w01],
					CreatorID: peers[1].ID, Index: 0,
					LamportTimestamp: 0, Round: 0},
				Others: map[string]*RootEvent{
					index[e10]: {Hash: index[w00],
						CreatorID: peers[0].ID, Index: 0,
						LamportTimestamp: 0, Round: 0},
=======
				SelfParent: &RootEvent{
					Hash:             hashBytes(index[w01]),
					CreatorID:        participants[1].ID,
					Index:            0,
					LamportTimestamp: 0,
					Round:            0},
				Others: map[string]*RootEvent{
					hashString(index[e10]): {
						Hash:             hashBytes(index[w00]),
						CreatorID:        participants[0].ID,
						Index:            0,
						LamportTimestamp: 0,
						Round:            0},
>>>>>>> 2525c31f
				},
			},
			peers[2].PubKeyHex: {
				NextRound: 1,
<<<<<<< HEAD
				SelfParent: &RootEvent{Hash: index[w02],
					CreatorID: peers[2].ID, Index: 0,
					LamportTimestamp: 0, Round: 0},
				Others: map[string]*RootEvent{
					index[e21]: {Hash: index[e10],
						CreatorID: peers[1].ID, Index: 1,
						LamportTimestamp: 1, Round: 0},
=======
				SelfParent: &RootEvent{
					Hash:             hashBytes(index[w02]),
					CreatorID:        participants[2].ID,
					Index:            0,
					LamportTimestamp: 0,
					Round:            0},
				Others: map[string]*RootEvent{
					hashString(index[e21]): {
						Hash:             hashBytes(index[e10]),
						CreatorID:        participants[1].ID,
						Index:            1,
						LamportTimestamp: 1,
						Round:            0},
>>>>>>> 2525c31f
				},
			},
			peers[3].PubKeyHex: NewBaseRoot(peers[3].ID),
		},
		3: {
			peers[0].PubKeyHex: {
				NextRound: 2,
<<<<<<< HEAD
				SelfParent: &RootEvent{Hash: index[w10],
					CreatorID: peers[0].ID, Index: 1,
					LamportTimestamp: 4, Round: 1},
				Others: map[string]*RootEvent{
					index[f01]: {Hash: index[w11],
						CreatorID: peers[1].ID, Index: 2,
						LamportTimestamp: 5, Round: 2},
=======
				SelfParent: &RootEvent{
					Hash:             hashBytes(index[w10]),
					CreatorID:        participants[0].ID,
					Index:            1,
					LamportTimestamp: 4,
					Round:            1},
				Others: map[string]*RootEvent{
					hashString(index[f01]): {
						Hash:             hashBytes(index[w11]),
						CreatorID:        participants[1].ID,
						Index:            2,
						LamportTimestamp: 5,
						Round:            2},
>>>>>>> 2525c31f
				},
			},
			peers[1].PubKeyHex: {
				NextRound: 2,
<<<<<<< HEAD
				SelfParent: &RootEvent{Hash: index[e10],
					CreatorID: peers[1].ID, Index: 1,
					LamportTimestamp: 1, Round: 0},
				Others: map[string]*RootEvent{
					index[w11]: {Hash: index[w10],
						CreatorID: peers[0].ID, Index: 1,
						LamportTimestamp: 4, Round: 1},
=======
				SelfParent: &RootEvent{
					Hash:             hashBytes(index[e10]),
					CreatorID:        participants[1].ID,
					Index:            1,
					LamportTimestamp: 1,
					Round:            0},
				Others: map[string]*RootEvent{
					hashString(index[w11]): {
						Hash:             hashBytes(index[w10]),
						CreatorID:        participants[0].ID,
						Index:            1,
						LamportTimestamp: 4,
						Round:            1},
>>>>>>> 2525c31f
				},
			},
			peers[2].PubKeyHex: {
				NextRound: 2,
<<<<<<< HEAD
				SelfParent: &RootEvent{Hash: index[e21],
					CreatorID: peers[2].ID, Index: 1,
					LamportTimestamp: 2, Round: 1},
				Others: map[string]*RootEvent{
					index[w12]: {Hash: index[f01],
						CreatorID: peers[0].ID, Index: 2,
						LamportTimestamp: 6, Round: 2},
=======
				SelfParent: &RootEvent{
					Hash:             hashBytes(index[e21]),
					CreatorID:        participants[2].ID,
					Index:            1,
					LamportTimestamp: 2,
					Round:            1},
				Others: map[string]*RootEvent{
					hashString(index[w12]): {
						Hash:             hashBytes(index[f01]),
						CreatorID:        participants[0].ID,
						Index:            2,
						LamportTimestamp: 6,
						Round:            2},
>>>>>>> 2525c31f
				},
			},
			peers[3].PubKeyHex: {
				NextRound: 1,
<<<<<<< HEAD
				SelfParent: &RootEvent{Hash: index[w03],
					CreatorID: peers[3].ID, Index: 0,
					LamportTimestamp: 0, Round: 0},
				Others: map[string]*RootEvent{
					index[e32]: {Hash: index[e21],
						CreatorID: peers[2].ID, Index: 1,
						LamportTimestamp: 2, Round: 1},
=======
				SelfParent: &RootEvent{
					Hash:             hashBytes(index[w03]),
					CreatorID:        participants[3].ID,
					Index:            0,
					LamportTimestamp: 0,
					Round:            0},
				Others: map[string]*RootEvent{
					hashString(index[e32]): {
						Hash:             hashBytes(index[e21]),
						CreatorID:        participants[2].ID,
						Index:            1,
						LamportTimestamp: 2,
						Round:            1},
>>>>>>> 2525c31f
				},
			},
		},
		4: {
			peers[0].PubKeyHex: {
				NextRound: 2,
<<<<<<< HEAD
				SelfParent: &RootEvent{Hash: index[w10],
					CreatorID: peers[0].ID, Index: 1,
					LamportTimestamp: 4, Round: 1},
				Others: map[string]*RootEvent{
					index[f01]: {Hash: index[w11],
						CreatorID: peers[1].ID, Index: 2,
						LamportTimestamp: 5, Round: 2},
=======
				SelfParent: &RootEvent{
					Hash:             hashBytes(index[w10]),
					CreatorID:        participants[0].ID,
					Index:            1,
					LamportTimestamp: 4,
					Round:            1},
				Others: map[string]*RootEvent{
					hashString(index[f01]): {
						Hash:             hashBytes(index[w11]),
						CreatorID:        participants[1].ID,
						Index:            2,
						LamportTimestamp: 5,
						Round:            2},
>>>>>>> 2525c31f
				},
			},
			peers[1].PubKeyHex: {
				NextRound: 3,
<<<<<<< HEAD
				SelfParent: &RootEvent{Hash: index[w11],
					CreatorID: peers[1].ID, Index: 2,
					LamportTimestamp: 5, Round: 2},
				Others: map[string]*RootEvent{
					index[w21]: {Hash: index[w13],
						CreatorID: peers[3].ID, Index: 2,
						LamportTimestamp: 8, Round: 3},
=======
				SelfParent: &RootEvent{
					Hash:             hashBytes(index[w11]),
					CreatorID:        participants[1].ID,
					Index:            2,
					LamportTimestamp: 5,
					Round:            2},
				Others: map[string]*RootEvent{
					hashString(index[w21]): {
						Hash:             hashBytes(index[w13]),
						CreatorID:        participants[3].ID,
						Index:            2,
						LamportTimestamp: 8,
						Round:            3},
>>>>>>> 2525c31f
				},
			},
			peers[2].PubKeyHex: {
				NextRound: 3,
<<<<<<< HEAD
				SelfParent: &RootEvent{Hash: index[w12],
					CreatorID: peers[2].ID, Index: 2,
					LamportTimestamp: 7, Round: 2},
				Others: map[string]*RootEvent{
					index[w22]: {Hash: index[w21],
						CreatorID: peers[1].ID, Index: 3,
						LamportTimestamp: 9, Round: 3},
=======
				SelfParent: &RootEvent{
					Hash:             hashBytes(index[w12]),
					CreatorID:        participants[2].ID,
					Index:            2,
					LamportTimestamp: 7,
					Round:            2},
				Others: map[string]*RootEvent{
					hashString(index[w22]): {
						Hash:             hashBytes(index[w21]),
						CreatorID:        participants[1].ID,
						Index:            3,
						LamportTimestamp: 9,
						Round:            3},
>>>>>>> 2525c31f
				},
			},
			peers[3].PubKeyHex: {
				NextRound: 3,
<<<<<<< HEAD
				SelfParent: &RootEvent{Hash: index[e32],
					CreatorID: peers[3].ID, Index: 1,
					LamportTimestamp: 3, Round: 1},
				Others: map[string]*RootEvent{
					index[w13]: {Hash: index[w12],
						CreatorID: peers[2].ID, Index: 2,
						LamportTimestamp: 7, Round: 2},
=======
				SelfParent: &RootEvent{
					Hash:             hashBytes(index[e32]),
					CreatorID:        participants[3].ID,
					Index:            1,
					LamportTimestamp: 3,
					Round:            1},
				Others: map[string]*RootEvent{
					hashString(index[w13]): {
						Hash:             hashBytes(index[w12]),
						CreatorID:        participants[2].ID,
						Index:            2,
						LamportTimestamp: 7,
						Round:            2},
>>>>>>> 2525c31f
				},
			},
		},
		5: {
			peers[0].PubKeyHex: {
				NextRound: 2,
<<<<<<< HEAD
				SelfParent: &RootEvent{Hash: index[w10],
					CreatorID: peers[0].ID, Index: 1,
					LamportTimestamp: 4, Round: 1},
				Others: map[string]*RootEvent{
					index[f01]: {Hash: index[w11],
						CreatorID: peers[1].ID, Index: 2,
						LamportTimestamp: 5, Round: 2},
=======
				SelfParent: &RootEvent{
					Hash:             hashBytes(index[w10]),
					CreatorID:        participants[0].ID,
					Index:            1,
					LamportTimestamp: 4,
					Round:            1},
				Others: map[string]*RootEvent{
					hashString(index[f01]): {
						Hash:             hashBytes(index[w11]),
						CreatorID:        participants[1].ID,
						Index:            2,
						LamportTimestamp: 5,
						Round:            2},
>>>>>>> 2525c31f
				},
			},
			peers[1].PubKeyHex: {
				NextRound: 4,
<<<<<<< HEAD
				SelfParent: &RootEvent{Hash: index[w21],
					CreatorID: peers[1].ID, Index: 3,
					LamportTimestamp: 9, Round: 3},
				Others: map[string]*RootEvent{
					index[g13]: {Hash: index[w23],
						CreatorID: peers[3].ID, Index: 3,
						LamportTimestamp: 11, Round: 4},
=======
				SelfParent: &RootEvent{
					Hash:             hashBytes(index[w21]),
					CreatorID:        participants[1].ID,
					Index:            3,
					LamportTimestamp: 9,
					Round:            3},
				Others: map[string]*RootEvent{
					hashString(index[g13]): {
						Hash:             hashBytes(index[w23]),
						CreatorID:        participants[3].ID,
						Index:            3,
						LamportTimestamp: 11,
						Round:            4},
>>>>>>> 2525c31f
				},
			},
			peers[2].PubKeyHex: {
				NextRound: 4,
<<<<<<< HEAD
				SelfParent: &RootEvent{Hash: index[w22],
					CreatorID: peers[2].ID, Index: 3,
					LamportTimestamp: 10, Round: 3},
				Others: map[string]*RootEvent{
					index[w32]: {Hash: index[g13],
						CreatorID: peers[1].ID, Index: 4,
						LamportTimestamp: 12, Round: 4},
=======
				SelfParent: &RootEvent{
					Hash:             hashBytes(index[w22]),
					CreatorID:        participants[2].ID,
					Index:            3,
					LamportTimestamp: 10,
					Round:            3},
				Others: map[string]*RootEvent{
					hashString(index[w32]): {
						Hash:             hashBytes(index[g13]),
						CreatorID:        participants[1].ID,
						Index:            4,
						LamportTimestamp: 12,
						Round:            4},
>>>>>>> 2525c31f
				},
			},
			peers[3].PubKeyHex: {
				NextRound: 4,
<<<<<<< HEAD
				SelfParent: &RootEvent{Hash: index[w13],
					CreatorID: peers[3].ID, Index: 2,
					LamportTimestamp: 8, Round: 3},
				Others: map[string]*RootEvent{
					index[w23]: {Hash: index[w22],
						CreatorID: peers[2].ID, Index: 3,
						LamportTimestamp: 10, Round: 3},
=======
				SelfParent: &RootEvent{
					Hash:             hashBytes(index[w13]),
					CreatorID:        participants[3].ID,
					Index:            2,
					LamportTimestamp: 8,
					Round:            3},
				Others: map[string]*RootEvent{
					hashString(index[w23]): {
						Hash:             hashBytes(index[w22]),
						CreatorID:        participants[2].ID,
						Index:            3,
						LamportTimestamp: 10,
						Round:            3},
>>>>>>> 2525c31f
				},
			},
		},
	}

	for bi := int64(0); bi < 5; bi++ {
		block, err := p.Store.GetBlock(bi)
		if err != nil {
			t.Fatal(err)
		}

		frame, err := p.GetFrame(block.RoundReceived())
		if err != nil {
			t.Fatal(err)
		}

		for k, r := range frame.Roots {
			compareRoots(t, r, expectedFrameRoots[frame.Round][k], index)
		}
	}
}

func TestSparsePosetReset(t *testing.T) {
	p, index := initSparsePoset(t, common.NewTestLogger(t))

	p.DivideRounds()
	p.DecideAtropos()
	p.DecideRoundReceived()
	p.ProcessDecidedRounds()

	for bi := 0; bi < 5; bi++ {
		block, err := p.Store.GetBlock(int64(bi))
		if err != nil {
			t.Fatal(err)
		}

		frame, err := p.GetFrame(block.RoundReceived())
		if err != nil {
			t.Fatal(err)
		}

		// This operation clears the private fields which need to be recomputed
		// in the Events (round, roundReceived,etc)
		marshalledFrame, _ := frame.ProtoMarshal()
		unmarshalledFrame := new(Frame)
		unmarshalledFrame.ProtoUnmarshal(marshalledFrame)

		p2 := NewPoset(p.PeerSet,
			NewInmemStore(p.PeerSet, cacheSize),
			nil,
			testLogger(t))
		err = p2.Reset(block, unmarshalledFrame)
		if err != nil {
			t.Fatal(err)
		}

		// Test continue after Reset

		// Compute diff
		p2Known := p2.Store.KnownEvents()
		diff := getDiff(p, p2Known, t)

		t.Logf("p2.Known: %v", p2Known)
		t.Logf("diff: %v", len(diff))

		wireDiff := make([]WireEvent, len(diff))
		for i, e := range diff {
			wireDiff[i] = e.ToWire()
		}

		// Insert remaining Events into the Reset poset
		for i, wev := range wireDiff {
			eventName := getName(index, diff[i].Hash())
			ev, err := p2.ReadWireInfo(wev)
			if err != nil {
				t.Fatalf("ReadWireInfo(%s): %s", eventName, err)
			}
			compareEventMessages(t, ev.Message, diff[i].Message, index)
			err = p2.InsertEvent(ev, false)
			if err != nil {
				t.Fatalf("InsertEvent(%s): %s", eventName, err)
			}
		}

		p2.DivideRounds()
		p2.DecideAtropos()
		p2.DecideRoundReceived()
		p2.ProcessDecidedRounds()

		compareRoundClothos(p, p2, index, int64(bi), true, t)
	}

}

func compareRoundClothos(p, p2 *Poset, index map[string]EventHash, round int64, check bool, t *testing.T) {
	for i := round; i <= 5; i++ {
		pRound, err := p.Store.GetRoundCreated(i)
		if err != nil {
			t.Fatal(err)
		}
		p2Round, err := p2.Store.GetRoundCreated(i)
		if err != nil {
			t.Fatal(err)
		}

		// Check Round1 Clotho
		pClotho := pRound.Clotho()
		p2Clotho := p2Round.Clotho()
		sort.Sort(pClotho)
		sort.Sort(p2Clotho)
		pwn := make([]string, len(pClotho))
		p2wn := make([]string, len(p2Clotho))
		for _, w := range pClotho {
			pwn = append(pwn, getName(index, w))
		}
		for _, w := range p2Clotho {
			p2wn = append(p2wn, getName(index, w))
		}

		if check && !reflect.DeepEqual(pwn, p2wn) {
			t.Fatalf("Reset Hg Round %d clothos should be %v, not %v", i, pwn, p2wn)
		}
	}

}

func getDiff(p *Poset, known map[uint64]int64, t *testing.T) []*Event {
	var diff []*Event
	for id, ct := range known {
		pk := p.PeerSet.ByID[id].PubKeyHex
		// get participant Events with index > ct
		participantEvents, err := p.Store.ParticipantEvents(pk, ct)
		if err != nil {
			t.Fatal(err)
		}
		for _, e := range participantEvents {
			ev, err := p.Store.GetEventBlock(e)
			if err != nil {
				t.Fatal(err)
			}
			diff = append(diff, ev)
		}
	}
	sort.Sort(ByTopologicalOrder(diff))
	return diff
}

func getName(index map[string]EventHash, hash EventHash) string {
	for name, h := range index {
		if h == hash {
			return name
		}
	}
	return ""
}

func compareRootEvents(t *testing.T, x, exp *RootEvent, index map[string]EventHash) {
	var xHash, expHash EventHash
	xHash.Set(x.Hash)
	expHash.Set(exp.Hash)
	if xHash != expHash || x.Index != exp.Index ||
		x.CreatorID != exp.CreatorID || x.Round != exp.Round ||
		x.LamportTimestamp != exp.LamportTimestamp {
		t.Fatalf("expected root event %s: %v, got %s: %v",
			getName(index, expHash), exp, getName(index, xHash), x)
	}
}

func compareOtherParents(t *testing.T, x, exp map[string]*RootEvent, index map[string]EventHash) {
	if len(x) != len(exp) {
		t.Fatalf("expected number of other parents: %d, got: %d",
			len(exp), len(x))
	}

	var others []string
	for k := range x {
		var hash EventHash
		_ = hash.Parse(k)
		others = append(others, getName(index, hash))
	}

	for k, v := range exp {
		root, ok := x[k]
		if !ok {
			t.Fatalf("root %v not exists in other roots: %s", v, others)
		}
		compareRootEvents(t, root, v, index)
	}
}

func compareRoots(t *testing.T, x, exp *Root, index map[string]EventHash) {
	compareRootEvents(t, x.SelfParent, exp.SelfParent, index)
	compareOtherParents(t, x.Others, exp.Others, index)
	if exp.NextRound != x.NextRound {
		t.Fatalf("expected next round: %d, got: %d",
			exp.NextRound, x.NextRound)
	}
}

func compareEventMessages(t *testing.T, x, exp *EventMessage, index map[string]EventHash) {
	if !reflect.DeepEqual(x.ClothoProof, exp.ClothoProof) ||
		!bytes.Equal(x.FlagTable, exp.FlagTable) ||
		x.Signature != exp.Signature {
		hash, _ := exp.Body.Hash()
		t.Fatalf("expcted message to event %s: %v, got: %v",
			getName(index, hash), exp, x)
	}
	compareEventBody(t, x.Body, exp.Body)
}

func compareEventBody(t *testing.T, x, exp *EventBody) {
	if x.Index != exp.Index || !bytes.Equal(x.Creator, exp.Creator) ||
		!reflect.DeepEqual(x.BlockSignatures, exp.BlockSignatures) ||
		!reflect.DeepEqual(x.InternalTransactions, exp.InternalTransactions) ||
		!reflect.DeepEqual(x.Parents, exp.Parents) ||
		!reflect.DeepEqual(x.Transactions, exp.Transactions) {
		t.Fatalf("expcted event body: %v, got: %v", exp, x)
	}
}

/*
 * stuff
 */

func hashBytes(h EventHash) []byte {
	return h.Bytes()
}

func hashString(h EventHash) string {
	return h.String()
}<|MERGE_RESOLUTION|>--- conflicted
+++ resolved
@@ -127,13 +127,8 @@
 	return node
 }
 
-<<<<<<< HEAD
 func (node *TestNode) signAndAddEvent(event *Event, name string,
-	index map[string]string, orderedEvents *[]*Event) {
-=======
-func (node *TestNode) signAndAddEvent(event Event, name string,
-	index map[string]EventHash, orderedEvents *[]Event) {
->>>>>>> 2525c31f
+	index map[string]EventHash, orderedEvents *[]*Event) {
 	event.Sign(node.Key)
 	node.Events = append(node.Events, event)
 	index[name] = event.Hash()
@@ -168,12 +163,7 @@
 
 /* Initialisation functions */
 
-<<<<<<< HEAD
-func initPosetNodes(n int) ([]TestNode, map[string]string,
-	*[]*Event, *peers.PeerSet) {
-=======
-func initPosetNodes(n int) ([]TestNode, map[string]EventHash, *[]Event, *peers.Peers) {
->>>>>>> 2525c31f
+func initPosetNodes(n int) ([]TestNode, map[string]EventHash, *[]*Event, *peers.PeerSet) {
 	var (
 		tempPeers     = make([]*peers.Peer, 0)
 		orderedEvents = &[]*Event{}
@@ -200,11 +190,7 @@
 }
 
 func playEvents(plays []play, nodes []TestNode,
-<<<<<<< HEAD
-	index map[string]string, orderedEvents *[]*Event) {
-=======
-	index map[string]EventHash, orderedEvents *[]Event) {
->>>>>>> 2525c31f
+	index map[string]EventHash, orderedEvents *[]*Event) {
 	for _, p := range plays {
 		ft := make(FlagTable)
 		for k := range p.knownRoots {
@@ -220,15 +206,10 @@
 	}
 }
 
-<<<<<<< HEAD
-func createPoset(t testing.TB, db bool, orderedEvents *[]*Event,
-	peerSet *peers.PeerSet,
-=======
 func createPoset(t testing.TB,
 	db bool,
-	orderedEvents *[]Event,
-	participants *peers.Peers,
->>>>>>> 2525c31f
+	orderedEvents *[]*Event,
+	peerSet *peers.PeerSet,
 	logger *logrus.Entry) *Poset {
 	var store Store
 	if db {
@@ -253,23 +234,11 @@
 }
 
 func initPosetFull(t testing.TB, plays []play, db bool, n int,
-<<<<<<< HEAD
-	logger *logrus.Entry) (*Poset, map[string]string, *[]*Event, []TestNode) {
+	logger *logrus.Entry) (*Poset, map[string]EventHash, *[]*Event, []TestNode) {
 	nodes, index, orderedEvents, participants := initPosetNodes(n)
 
 	// Needed to have sorted nodes based on participants hash32
 	for i, peer := range participants.Peers {
-		event := NewEvent(nil, nil, nil, []string{rootSelfParent(peer.ID), ""},
-			nodes[i].Pub, 0, map[string]int64{rootSelfParent(peer.ID): 1})
-		nodes[i].signAndAddEvent(event, fmt.Sprintf("e%d", i),
-			index, orderedEvents)
-		fmt.Println(event.Hex())
-=======
-	logger *logrus.Entry) (*Poset, map[string]EventHash, *[]Event, []TestNode) {
-	nodes, index, orderedEvents, participants := initPosetNodes(n)
-
-	// Needed to have sorted nodes based on participants hash32
-	for i, peer := range participants.ToPeerSlice() {
 		selfParent := GenRootSelfParent(peer.ID)
 		event := NewEvent(nil, nil, nil,
 			EventHashes{selfParent, EventHash{}},
@@ -282,7 +251,6 @@
 			fmt.Sprintf("e%d", i),
 			index,
 			orderedEvents)
->>>>>>> 2525c31f
 	}
 
 	playEvents(plays, nodes, index, orderedEvents)
@@ -802,12 +770,8 @@
 
 	round0Clotho[hashString(index[e2])] = &RoundEvent{
 		Clotho: true, Atropos: Trilean_UNDEFINED}
-<<<<<<< HEAD
+
 	if err := p.Store.SetRoundCreated(0, &RoundCreated{Message: RoundCreatedMessage{Events: round0Clotho}}); err != nil {
-=======
-
-	if err := p.Store.SetRoundCreated(0, RoundCreated{Message: RoundCreatedMessage{Events: round0Clotho}}); err != nil {
->>>>>>> 2525c31f
 		t.Fatalf("Failed to SetRoundCreated(0, ..) Err: %v", err)
 	}
 
@@ -854,12 +818,8 @@
 
 	round0Clotho[hashString(index[e2])] = &RoundEvent{
 		Clotho: true, Atropos: Trilean_UNDEFINED}
-<<<<<<< HEAD
+
 	if err := p.Store.SetRoundCreated(0, &RoundCreated{Message: RoundCreatedMessage{Events: round0Clotho}}); err != nil {
-=======
-
-	if err := p.Store.SetRoundCreated(0, RoundCreated{Message: RoundCreatedMessage{Events: round0Clotho}}); err != nil {
->>>>>>> 2525c31f
 		t.Fatalf("Failed to SetRoundCreated(0, ..) Err: %v", err)
 	}
 
@@ -873,12 +833,8 @@
 
 	round1Clotho[hashString(index[f1])] = &RoundEvent{
 		Clotho: true, Atropos: Trilean_UNDEFINED}
-<<<<<<< HEAD
+
 	if err := p.Store.SetRoundCreated(1, &RoundCreated{Message: RoundCreatedMessage{Events: round1Clotho}}); err != nil {
-=======
-
-	if err := p.Store.SetRoundCreated(1, RoundCreated{Message: RoundCreatedMessage{Events: round1Clotho}}); err != nil {
->>>>>>> 2525c31f
 		t.Fatalf("Failed to SetRoundCreated(1, ..) Err: %v", err)
 	}
 
@@ -920,12 +876,8 @@
 
 	round0Clotho[hashString(index[e2])] = &RoundEvent{
 		Clotho: true, Atropos: Trilean_UNDEFINED}
-<<<<<<< HEAD
+
 	if err := p.Store.SetRoundCreated(0, &RoundCreated{Message: RoundCreatedMessage{Events: round0Clotho}}); err != nil {
-=======
-
-	if err := p.Store.SetRoundCreated(0, RoundCreated{Message: RoundCreatedMessage{Events: round0Clotho}}); err != nil {
->>>>>>> 2525c31f
 		t.Fatalf("Failed to SetRoundCreated(0, ..) Err: %v", err)
 	}
 
@@ -939,12 +891,8 @@
 
 	round1Clotho[hashString(index[f1])] = &RoundEvent{
 		Clotho: true, Atropos: Trilean_UNDEFINED}
-<<<<<<< HEAD
+
 	if err := p.Store.SetRoundCreated(1, &RoundCreated{Message: RoundCreatedMessage{Events: round1Clotho}}); err != nil {
-=======
-
-	if err := p.Store.SetRoundCreated(1, RoundCreated{Message: RoundCreatedMessage{Events: round1Clotho}}); err != nil {
->>>>>>> 2525c31f
 		t.Fatalf("Failed to SetRoundCreated(1, ..) Err: %v", err)
 	}
 
@@ -1236,26 +1184,16 @@
 e0  e1  e2    Block (0, 1)
 0   1    2
 */
-<<<<<<< HEAD
-func initBlockPoset(t *testing.T) (*Poset, []TestNode, map[string]string) {
+func initBlockPoset(t *testing.T) (*Poset, []TestNode, map[string]EventHash) {
 	nodes, index, orderedEvents, peerSet := initPosetNodes(n)
 
 	for i, peer := range peerSet.Peers {
-		event := NewEvent(nil, nil, nil, []string{rootSelfParent(peer.ID), ""}, nodes[i].Pub, 0, nil)
-		nodes[i].signAndAddEvent(event, fmt.Sprintf("e%d", i), index, orderedEvents)
-=======
-func initBlockPoset(t *testing.T) (*Poset, []TestNode, map[string]EventHash) {
-	nodes, index, orderedEvents, participants := initPosetNodes(n)
-
-	for i, peer := range participants.ToPeerSlice() {
 		event := NewEvent(nil, nil, nil,
 			EventHashes{GenRootSelfParent(peer.ID), EventHash{}},
 			nodes[i].Pub,
 			0,
 			nil)
-		nodes[i].signAndAddEvent(event, fmt.Sprintf("e%d", i),
-			index, orderedEvents)
->>>>>>> 2525c31f
+		nodes[i].signAndAddEvent(event, fmt.Sprintf("e%d", i), index, orderedEvents)
 	}
 
 	poset := NewPoset(peerSet, NewInmemStore(peerSet, cacheSize),
@@ -1986,27 +1924,16 @@
 		expRoots[peers[0].PubKeyHex] = &Root{
 			NextRound: 1,
 			SelfParent: &RootEvent{
-<<<<<<< HEAD
-				Hash:             index[e0],
+				Hash:             hashBytes(index[e0]),
 				CreatorID:        peers[0].ID,
-=======
-				Hash:             hashBytes(index[e0]),
-				CreatorID:        participants[0].ID,
->>>>>>> 2525c31f
 				Index:            0,
 				LamportTimestamp: 0,
 				Round:            0,
 			},
 			Others: map[string]*RootEvent{
-<<<<<<< HEAD
-				index[f0]: {
-					Hash:             index[f2b],
-					CreatorID:        peers[2].ID,
-=======
 				hashString(index[f0]): {
 					Hash:             hashBytes(index[f2b]),
-					CreatorID:        participants[2].ID,
->>>>>>> 2525c31f
+					CreatorID:        peers[2].ID,
 					Index:            2,
 					LamportTimestamp: 3,
 					Round:            1,
@@ -2016,27 +1943,16 @@
 		expRoots[peers[1].PubKeyHex] = &Root{
 			NextRound: 1,
 			SelfParent: &RootEvent{
-<<<<<<< HEAD
-				Hash:             index[e10],
+				Hash:             hashBytes(index[e10]),
 				CreatorID:        peers[1].ID,
-=======
-				Hash:             hashBytes(index[e10]),
-				CreatorID:        participants[1].ID,
->>>>>>> 2525c31f
 				Index:            1,
 				LamportTimestamp: 1,
 				Round:            0,
 			},
 			Others: map[string]*RootEvent{
-<<<<<<< HEAD
-				index[f1]: {
-					Hash:             index[f0],
-					CreatorID:        peers[0].ID,
-=======
 				hashString(index[f1]): {
 					Hash:             hashBytes(index[f0]),
-					CreatorID:        participants[0].ID,
->>>>>>> 2525c31f
+					CreatorID:        peers[0].ID,
 					Index:            1,
 					LamportTimestamp: 4,
 					Round:            1,
@@ -2046,27 +1962,16 @@
 		expRoots[peers[2].PubKeyHex] = &Root{
 			NextRound: 1,
 			SelfParent: &RootEvent{
-<<<<<<< HEAD
-				Hash:             index[e2],
+				Hash:             hashBytes(index[e2]),
 				CreatorID:        peers[2].ID,
-=======
-				Hash:             hashBytes(index[e2]),
-				CreatorID:        participants[2].ID,
->>>>>>> 2525c31f
 				Index:            0,
 				LamportTimestamp: 0,
 				Round:            0,
 			},
 			Others: map[string]*RootEvent{
-<<<<<<< HEAD
-				index[f2]: {
-					Hash:             index[e10],
-					CreatorID:        peers[1].ID,
-=======
 				hashString(index[f2]): {
 					Hash:             hashBytes(index[e10]),
-					CreatorID:        participants[1].ID,
->>>>>>> 2525c31f
+					CreatorID:        peers[1].ID,
 					Index:            1,
 					LamportTimestamp: 1,
 					Round:            0,
@@ -2224,13 +2129,8 @@
 		// check event rounds and lamport timestamps
 		for _, em := range frame.Events {
 			e := em.ToEvent()
-<<<<<<< HEAD
 			ev := e
-			p2r, err := p2.round(ev.Hex())
-=======
-			ev := &e
 			p2r, err := p2.round(ev.Hash())
->>>>>>> 2525c31f
 			if err != nil {
 				t.Fatalf("Error computing %s Round: %d",
 					getName(index, ev.Hash()), p2r)
@@ -2689,13 +2589,8 @@
 		frame, err := p.GetFrame(block.RoundReceived())
 		for k, em := range frame.Events {
 			e := em.ToEvent()
-<<<<<<< HEAD
 			ev := e
-			r, _ := p.round(ev.Hex())
-=======
-			ev := &e
 			r, _ := p.round(ev.Hash())
->>>>>>> 2525c31f
 			t.Logf("frame %d events %d: %s, round %d",
 				frame.Round, k, getName(index, ev.Hash()), r)
 		}
@@ -2717,83 +2612,53 @@
 			peers[0].PubKeyHex: NewBaseRoot(peers[0].ID),
 			peers[1].PubKeyHex: {
 				NextRound: 1,
-<<<<<<< HEAD
-				SelfParent: &RootEvent{Hash: index[w01],
-					CreatorID: peers[1].ID, Index: 0,
-					LamportTimestamp: 0, Round: 0},
-				Others: map[string]*RootEvent{
-					index[a12]: {Hash: index[a23],
-						CreatorID: peers[2].ID, Index: 1,
-						LamportTimestamp: 1, Round: 0},
-=======
 				SelfParent: &RootEvent{
 					Hash:             hashBytes(index[w01]),
-					CreatorID:        participants[1].ID,
+					CreatorID: peers[1].ID,
 					Index:            0,
 					LamportTimestamp: 0,
 					Round:            0},
 				Others: map[string]*RootEvent{
 					hashString(index[a12]): {
 						Hash:             hashBytes(index[a23]),
-						CreatorID:        participants[2].ID,
+						CreatorID: peers[2].ID,
 						Index:            1,
 						LamportTimestamp: 1,
 						Round:            0},
->>>>>>> 2525c31f
 				},
 			},
 			peers[2].PubKeyHex: {
 				NextRound: 1,
-<<<<<<< HEAD
-				SelfParent: &RootEvent{Hash: index[a23],
-					CreatorID: peers[2].ID, Index: 1,
-					LamportTimestamp: 1, Round: 0},
-				Others: map[string]*RootEvent{
-					index[a21]: {Hash: index[a12],
-						CreatorID: peers[1].ID, Index: 1,
-						LamportTimestamp: 2, Round: 1},
-=======
 				SelfParent: &RootEvent{
 					Hash:             hashBytes(index[a23]),
-					CreatorID:        participants[2].ID,
+					CreatorID: peers[2].ID,
 					Index:            1,
 					LamportTimestamp: 1,
 					Round:            0},
 				Others: map[string]*RootEvent{
 					hashString(index[a21]): {
 						Hash:             hashBytes(index[a12]),
-						CreatorID:        participants[1].ID,
+						CreatorID: peers[1].ID,
 						Index:            1,
 						LamportTimestamp: 2,
 						Round:            1},
->>>>>>> 2525c31f
 				},
 			},
 			peers[3].PubKeyHex: {
 				NextRound: 1,
-<<<<<<< HEAD
-				SelfParent: &RootEvent{Hash: index[w03],
-					CreatorID: peers[3].ID, Index: 0,
-					LamportTimestamp: 0, Round: 0},
-				Others: map[string]*RootEvent{
-					index[w13]: {Hash: index[a21],
-						CreatorID: peers[2].ID, Index: 2,
-						LamportTimestamp: 3, Round: 1},
-=======
 				SelfParent: &RootEvent{
 					Hash:             hashBytes(index[w03]),
-					CreatorID:        participants[3].ID,
+					CreatorID: peers[3].ID,
 					Index:            0,
 					LamportTimestamp: 0,
 					Round:            0},
 				Others: map[string]*RootEvent{
 					hashString(index[w13]): {
 						Hash:             hashBytes(index[a21]),
-						CreatorID:        participants[2].ID,
+						CreatorID: peers[2].ID,
 						Index:            2,
 						LamportTimestamp: 3,
 						Round:            1},
->>>>>>> 2525c31f
 				},
 			},
 		},
@@ -2801,302 +2666,192 @@
 			peers[0].PubKeyHex: NewBaseRoot(peers[0].ID),
 			peers[1].PubKeyHex: {
 				NextRound: 1,
-<<<<<<< HEAD
-				SelfParent: &RootEvent{Hash: index[a12],
-					CreatorID: peers[1].ID, Index: 1,
-					LamportTimestamp: 2, Round: 1},
-				Others: map[string]*RootEvent{
-					index[a10]: {Hash: index[a00],
-						CreatorID: peers[0].ID, Index: 1,
-						LamportTimestamp: 1, Round: 0},
-=======
 				SelfParent: &RootEvent{
 					Hash:             hashBytes(index[a12]),
-					CreatorID:        participants[1].ID,
+					CreatorID: peers[1].ID,
 					Index:            1,
 					LamportTimestamp: 2,
 					Round:            1},
 				Others: map[string]*RootEvent{
 					hashString(index[a10]): {
 						Hash:             hashBytes(index[a00]),
-						CreatorID:        participants[0].ID,
+						CreatorID: peers[0].ID,
 						Index:            1,
 						LamportTimestamp: 1,
 						Round:            0},
->>>>>>> 2525c31f
 				},
 			},
 			peers[2].PubKeyHex: {
 				NextRound: 2,
-<<<<<<< HEAD
-				SelfParent: &RootEvent{Hash: index[a21],
-					CreatorID: peers[2].ID, Index: 2,
-					LamportTimestamp: 3, Round: 1},
-				Others: map[string]*RootEvent{
-					index[w12]: {Hash: index[w13],
-						CreatorID: peers[3].ID, Index: 1,
-						LamportTimestamp: 4, Round: 1},
-=======
 				SelfParent: &RootEvent{
 					Hash:             hashBytes(index[a21]),
-					CreatorID:        participants[2].ID,
+					CreatorID: peers[2].ID,
 					Index:            2,
 					LamportTimestamp: 3,
 					Round:            1},
 				Others: map[string]*RootEvent{
 					hashString(index[w12]): {
 						Hash:             hashBytes(index[w13]),
-						CreatorID:        participants[3].ID,
+						CreatorID: peers[3].ID,
 						Index:            1,
 						LamportTimestamp: 4,
 						Round:            1},
->>>>>>> 2525c31f
 				},
 			},
 			peers[3].PubKeyHex: {
 				NextRound: 1,
-<<<<<<< HEAD
-				SelfParent: &RootEvent{Hash: index[w03],
-					CreatorID: peers[3].ID, Index: 0,
-					LamportTimestamp: 0, Round: 0},
-				Others: map[string]*RootEvent{
-					index[w13]: {Hash: index[a21],
-						CreatorID: peers[2].ID, Index: 2,
-						LamportTimestamp: 3, Round: 1},
-=======
 				SelfParent: &RootEvent{
 					Hash:             hashBytes(index[w03]),
-					CreatorID:        participants[3].ID,
+					CreatorID: peers[3].ID,
 					Index:            0,
 					LamportTimestamp: 0,
 					Round:            0},
 				Others: map[string]*RootEvent{
 					hashString(index[w13]): {
 						Hash:             hashBytes(index[a21]),
-						CreatorID:        participants[2].ID,
+						CreatorID: peers[2].ID,
 						Index:            2,
 						LamportTimestamp: 3,
 						Round:            1},
->>>>>>> 2525c31f
 				},
 			},
 		},
 		4: {
 			peers[0].PubKeyHex: {
 				NextRound: 2,
-<<<<<<< HEAD
-				SelfParent: &RootEvent{Hash: index[a00],
-					CreatorID: peers[0].ID, Index: 1,
-					LamportTimestamp: 1, Round: 0},
-				Others: map[string]*RootEvent{
-					index[w10]: {Hash: index[w11],
-						CreatorID: peers[1].ID, Index: 3,
-						LamportTimestamp: 6, Round: 2},
-=======
 				SelfParent: &RootEvent{
 					Hash:             hashBytes(index[a00]),
-					CreatorID:        participants[0].ID,
+					CreatorID: peers[0].ID,
 					Index:            1,
 					LamportTimestamp: 1,
 					Round:            0},
 				Others: map[string]*RootEvent{
 					hashString(index[w10]): {
 						Hash:             hashBytes(index[w11]),
-						CreatorID:        participants[1].ID,
+						CreatorID: peers[1].ID,
 						Index:            3,
 						LamportTimestamp: 6,
 						Round:            2},
->>>>>>> 2525c31f
 				},
 			},
 			peers[1].PubKeyHex: {
 				NextRound: 3,
-<<<<<<< HEAD
-				SelfParent: &RootEvent{Hash: index[w11],
-					CreatorID: peers[1].ID, Index: 3,
-					LamportTimestamp: 6, Round: 2},
-				Others: map[string]*RootEvent{
-					index[w21]: {Hash: index[w23],
-						CreatorID: peers[3].ID, Index: 2,
-						LamportTimestamp: 8, Round: 2},
-=======
 				SelfParent: &RootEvent{
 					Hash:             hashBytes(index[w11]),
-					CreatorID:        participants[1].ID,
+					CreatorID: peers[1].ID,
 					Index:            3,
 					LamportTimestamp: 6,
 					Round:            2},
 				Others: map[string]*RootEvent{
 					hashString(index[w21]): {
 						Hash:             hashBytes(index[w23]),
-						CreatorID:        participants[3].ID,
+						CreatorID: peers[3].ID,
 						Index:            2,
 						LamportTimestamp: 8,
 						Round:            2},
->>>>>>> 2525c31f
 				},
 			},
 			peers[2].PubKeyHex: {
 				NextRound: 2,
-<<<<<<< HEAD
-				SelfParent: &RootEvent{Hash: index[w12],
-					CreatorID: peers[2].ID, Index: 3,
-					LamportTimestamp: 5, Round: 2},
-				Others: map[string]*RootEvent{
-					index[b21]: {Hash: index[w11],
-						CreatorID: peers[1].ID, Index: 3,
-						LamportTimestamp: 6, Round: 2},
-=======
 				SelfParent: &RootEvent{
 					Hash:             hashBytes(index[w12]),
-					CreatorID:        participants[2].ID,
+					CreatorID: peers[2].ID,
 					Index:            3,
 					LamportTimestamp: 5,
 					Round:            2},
 				Others: map[string]*RootEvent{
 					hashString(index[b21]): {
 						Hash:             hashBytes(index[w11]),
-						CreatorID:        participants[1].ID,
+						CreatorID: peers[1].ID,
 						Index:            3,
 						LamportTimestamp: 6,
 						Round:            2},
->>>>>>> 2525c31f
 				},
 			},
 			peers[3].PubKeyHex: {
 				NextRound: 2,
-<<<<<<< HEAD
-				SelfParent: &RootEvent{Hash: index[w13],
-					CreatorID: peers[3].ID, Index: 1,
-					LamportTimestamp: 4, Round: 1},
-				Others: map[string]*RootEvent{
-					index[w23]: {Hash: index[b21],
-						CreatorID: peers[2].ID, Index: 4,
-						LamportTimestamp: 7, Round: 2},
-=======
 				SelfParent: &RootEvent{
 					Hash:             hashBytes(index[w13]),
-					CreatorID:        participants[3].ID,
+					CreatorID: peers[3].ID,
 					Index:            1,
 					LamportTimestamp: 4,
 					Round:            1},
 				Others: map[string]*RootEvent{
 					hashString(index[w23]): {
 						Hash:             hashBytes(index[b21]),
-						CreatorID:        participants[2].ID,
+						CreatorID: peers[2].ID,
 						Index:            4,
 						LamportTimestamp: 7,
 						Round:            2},
->>>>>>> 2525c31f
 				},
 			},
 		},
 		5: {
 			peers[0].PubKeyHex: {
 				NextRound: 4,
-<<<<<<< HEAD
-				SelfParent: &RootEvent{Hash: index[b00],
-					CreatorID: peers[0].ID, Index: 3,
-					LamportTimestamp: 8, Round: 3},
-				Others: map[string]*RootEvent{
-					index[w20]: {Hash: index[w22],
-						CreatorID: peers[2].ID, Index: 5,
-						LamportTimestamp: 11, Round: 3},
-=======
 				SelfParent: &RootEvent{
 					Hash:             hashBytes(index[b00]),
-					CreatorID:        participants[0].ID,
+					CreatorID: peers[0].ID,
 					Index:            3,
 					LamportTimestamp: 8, Round: 3},
 				Others: map[string]*RootEvent{
 					hashString(index[w20]): {
 						Hash:             hashBytes(index[w22]),
-						CreatorID:        participants[2].ID,
+						CreatorID: peers[2].ID,
 						Index:            5,
 						LamportTimestamp: 11,
 						Round:            3},
->>>>>>> 2525c31f
 				},
 			},
 			peers[1].PubKeyHex: {
 				NextRound: 4,
-<<<<<<< HEAD
-				SelfParent: &RootEvent{Hash: index[c10],
-					CreatorID: peers[1].ID, Index: 5,
-					LamportTimestamp: 10, Round: 3},
-				Others: map[string]*RootEvent{
-					index[w31]: {Hash: index[w20],
-						CreatorID: peers[0].ID, Index: 4,
-						LamportTimestamp: 12, Round: 4},
-=======
 				SelfParent: &RootEvent{
 					Hash:             hashBytes(index[c10]),
-					CreatorID:        participants[1].ID,
+					CreatorID: peers[1].ID,
 					Index:            5,
 					LamportTimestamp: 10,
 					Round:            3},
 				Others: map[string]*RootEvent{
 					hashString(index[w31]): {
 						Hash:             hashBytes(index[w20]),
-						CreatorID:        participants[0].ID,
+						CreatorID: peers[0].ID,
 						Index:            4,
 						LamportTimestamp: 12,
 						Round:            4},
->>>>>>> 2525c31f
 				},
 			},
 			peers[2].PubKeyHex: {
 				NextRound: 4,
-<<<<<<< HEAD
-				SelfParent: &RootEvent{Hash: index[w22],
-					CreatorID: peers[2].ID, Index: 5,
-					LamportTimestamp: 11, Round: 3},
-				Others: map[string]*RootEvent{
-					index[w32]: {Hash: index[w31],
-						CreatorID: peers[1].ID, Index: 6,
-						LamportTimestamp: 13, Round: 4},
-=======
 				SelfParent: &RootEvent{
 					Hash:             hashBytes(index[w22]),
-					CreatorID:        participants[2].ID,
+					CreatorID: peers[2].ID,
 					Index:            5,
 					LamportTimestamp: 11,
 					Round:            3},
 				Others: map[string]*RootEvent{
 					hashString(index[w32]): {
 						Hash:             hashBytes(index[w31]),
-						CreatorID:        participants[1].ID,
+						CreatorID: peers[1].ID,
 						Index:            6,
 						LamportTimestamp: 13,
 						Round:            4},
->>>>>>> 2525c31f
 				},
 			},
 			peers[3].PubKeyHex: {
 				NextRound: 2,
-<<<<<<< HEAD
-				SelfParent: &RootEvent{Hash: index[w13],
-					CreatorID: peers[3].ID, Index: 1,
-					LamportTimestamp: 4, Round: 1},
-				Others: map[string]*RootEvent{
-					index[w23]: {Hash: index[b21],
-						CreatorID: peers[2].ID, Index: 4,
-						LamportTimestamp: 7, Round: 2},
-=======
 				SelfParent: &RootEvent{
 					Hash:             hashBytes(index[w13]),
-					CreatorID:        participants[3].ID,
+					CreatorID: peers[3].ID,
 					Index:            1,
 					LamportTimestamp: 4,
 					Round:            1},
 				Others: map[string]*RootEvent{
 					hashString(index[w23]): {
 						Hash:             hashBytes(index[b21]),
-						CreatorID:        participants[2].ID,
+						CreatorID: peers[2].ID,
 						Index:            4,
 						LamportTimestamp: 7,
 						Round:            2},
->>>>>>> 2525c31f
 				},
 			},
 		},
@@ -3378,83 +3133,53 @@
 		2: {
 			peers[0].PubKeyHex: {
 				NextRound: 1,
-<<<<<<< HEAD
-				SelfParent: &RootEvent{Hash: index[w00],
-					CreatorID: peers[0].ID, Index: 0,
-					LamportTimestamp: 0, Round: 0},
-				Others: map[string]*RootEvent{
-					index[w10]: {Hash: index[e32],
-						CreatorID: peers[3].ID, Index: 1,
-						LamportTimestamp: 3, Round: 1},
-=======
 				SelfParent: &RootEvent{
 					Hash:             hashBytes(index[w00]),
-					CreatorID:        participants[0].ID,
+					CreatorID: peers[0].ID,
 					Index:            0,
 					LamportTimestamp: 0,
 					Round:            0},
 				Others: map[string]*RootEvent{
 					hashString(index[w10]): {
 						Hash:             hashBytes(index[e32]),
-						CreatorID:        participants[3].ID,
+						CreatorID: peers[3].ID,
 						Index:            1,
 						LamportTimestamp: 3,
 						Round:            1},
->>>>>>> 2525c31f
 				},
 			},
 			peers[1].PubKeyHex: {
 				NextRound: 0,
-<<<<<<< HEAD
-				SelfParent: &RootEvent{Hash: index[w01],
-					CreatorID: peers[1].ID, Index: 0,
-					LamportTimestamp: 0, Round: 0},
-				Others: map[string]*RootEvent{
-					index[e10]: {Hash: index[w00],
-						CreatorID: peers[0].ID, Index: 0,
-						LamportTimestamp: 0, Round: 0},
-=======
 				SelfParent: &RootEvent{
 					Hash:             hashBytes(index[w01]),
-					CreatorID:        participants[1].ID,
+					CreatorID: peers[1].ID,
 					Index:            0,
 					LamportTimestamp: 0,
 					Round:            0},
 				Others: map[string]*RootEvent{
 					hashString(index[e10]): {
 						Hash:             hashBytes(index[w00]),
-						CreatorID:        participants[0].ID,
+						CreatorID: peers[0].ID,
 						Index:            0,
 						LamportTimestamp: 0,
 						Round:            0},
->>>>>>> 2525c31f
 				},
 			},
 			peers[2].PubKeyHex: {
 				NextRound: 1,
-<<<<<<< HEAD
-				SelfParent: &RootEvent{Hash: index[w02],
-					CreatorID: peers[2].ID, Index: 0,
-					LamportTimestamp: 0, Round: 0},
-				Others: map[string]*RootEvent{
-					index[e21]: {Hash: index[e10],
-						CreatorID: peers[1].ID, Index: 1,
-						LamportTimestamp: 1, Round: 0},
-=======
 				SelfParent: &RootEvent{
 					Hash:             hashBytes(index[w02]),
-					CreatorID:        participants[2].ID,
+					CreatorID: peers[2].ID,
 					Index:            0,
 					LamportTimestamp: 0,
 					Round:            0},
 				Others: map[string]*RootEvent{
 					hashString(index[e21]): {
 						Hash:             hashBytes(index[e10]),
-						CreatorID:        participants[1].ID,
+						CreatorID: peers[1].ID,
 						Index:            1,
 						LamportTimestamp: 1,
 						Round:            0},
->>>>>>> 2525c31f
 				},
 			},
 			peers[3].PubKeyHex: NewBaseRoot(peers[3].ID),
@@ -3462,330 +3187,210 @@
 		3: {
 			peers[0].PubKeyHex: {
 				NextRound: 2,
-<<<<<<< HEAD
-				SelfParent: &RootEvent{Hash: index[w10],
-					CreatorID: peers[0].ID, Index: 1,
-					LamportTimestamp: 4, Round: 1},
-				Others: map[string]*RootEvent{
-					index[f01]: {Hash: index[w11],
-						CreatorID: peers[1].ID, Index: 2,
-						LamportTimestamp: 5, Round: 2},
-=======
 				SelfParent: &RootEvent{
 					Hash:             hashBytes(index[w10]),
-					CreatorID:        participants[0].ID,
+					CreatorID: peers[0].ID,
 					Index:            1,
 					LamportTimestamp: 4,
 					Round:            1},
 				Others: map[string]*RootEvent{
 					hashString(index[f01]): {
 						Hash:             hashBytes(index[w11]),
-						CreatorID:        participants[1].ID,
+						CreatorID: peers[1].ID,
 						Index:            2,
 						LamportTimestamp: 5,
 						Round:            2},
->>>>>>> 2525c31f
 				},
 			},
 			peers[1].PubKeyHex: {
 				NextRound: 2,
-<<<<<<< HEAD
-				SelfParent: &RootEvent{Hash: index[e10],
-					CreatorID: peers[1].ID, Index: 1,
-					LamportTimestamp: 1, Round: 0},
-				Others: map[string]*RootEvent{
-					index[w11]: {Hash: index[w10],
-						CreatorID: peers[0].ID, Index: 1,
-						LamportTimestamp: 4, Round: 1},
-=======
 				SelfParent: &RootEvent{
 					Hash:             hashBytes(index[e10]),
-					CreatorID:        participants[1].ID,
+					CreatorID: peers[1].ID,
 					Index:            1,
 					LamportTimestamp: 1,
 					Round:            0},
 				Others: map[string]*RootEvent{
 					hashString(index[w11]): {
 						Hash:             hashBytes(index[w10]),
-						CreatorID:        participants[0].ID,
+						CreatorID: peers[0].ID,
 						Index:            1,
 						LamportTimestamp: 4,
 						Round:            1},
->>>>>>> 2525c31f
 				},
 			},
 			peers[2].PubKeyHex: {
 				NextRound: 2,
-<<<<<<< HEAD
-				SelfParent: &RootEvent{Hash: index[e21],
-					CreatorID: peers[2].ID, Index: 1,
-					LamportTimestamp: 2, Round: 1},
-				Others: map[string]*RootEvent{
-					index[w12]: {Hash: index[f01],
-						CreatorID: peers[0].ID, Index: 2,
-						LamportTimestamp: 6, Round: 2},
-=======
 				SelfParent: &RootEvent{
 					Hash:             hashBytes(index[e21]),
-					CreatorID:        participants[2].ID,
+					CreatorID: peers[2].ID,
 					Index:            1,
 					LamportTimestamp: 2,
 					Round:            1},
 				Others: map[string]*RootEvent{
 					hashString(index[w12]): {
 						Hash:             hashBytes(index[f01]),
-						CreatorID:        participants[0].ID,
+						CreatorID: peers[0].ID,
 						Index:            2,
 						LamportTimestamp: 6,
 						Round:            2},
->>>>>>> 2525c31f
 				},
 			},
 			peers[3].PubKeyHex: {
 				NextRound: 1,
-<<<<<<< HEAD
-				SelfParent: &RootEvent{Hash: index[w03],
-					CreatorID: peers[3].ID, Index: 0,
-					LamportTimestamp: 0, Round: 0},
-				Others: map[string]*RootEvent{
-					index[e32]: {Hash: index[e21],
-						CreatorID: peers[2].ID, Index: 1,
-						LamportTimestamp: 2, Round: 1},
-=======
 				SelfParent: &RootEvent{
 					Hash:             hashBytes(index[w03]),
-					CreatorID:        participants[3].ID,
+					CreatorID: peers[3].ID,
 					Index:            0,
 					LamportTimestamp: 0,
 					Round:            0},
 				Others: map[string]*RootEvent{
 					hashString(index[e32]): {
 						Hash:             hashBytes(index[e21]),
-						CreatorID:        participants[2].ID,
+						CreatorID: peers[2].ID,
 						Index:            1,
 						LamportTimestamp: 2,
 						Round:            1},
->>>>>>> 2525c31f
 				},
 			},
 		},
 		4: {
 			peers[0].PubKeyHex: {
 				NextRound: 2,
-<<<<<<< HEAD
-				SelfParent: &RootEvent{Hash: index[w10],
-					CreatorID: peers[0].ID, Index: 1,
-					LamportTimestamp: 4, Round: 1},
-				Others: map[string]*RootEvent{
-					index[f01]: {Hash: index[w11],
-						CreatorID: peers[1].ID, Index: 2,
-						LamportTimestamp: 5, Round: 2},
-=======
 				SelfParent: &RootEvent{
 					Hash:             hashBytes(index[w10]),
-					CreatorID:        participants[0].ID,
+					CreatorID: peers[0].ID,
 					Index:            1,
 					LamportTimestamp: 4,
 					Round:            1},
 				Others: map[string]*RootEvent{
 					hashString(index[f01]): {
 						Hash:             hashBytes(index[w11]),
-						CreatorID:        participants[1].ID,
+						CreatorID: peers[1].ID,
 						Index:            2,
 						LamportTimestamp: 5,
 						Round:            2},
->>>>>>> 2525c31f
 				},
 			},
 			peers[1].PubKeyHex: {
 				NextRound: 3,
-<<<<<<< HEAD
-				SelfParent: &RootEvent{Hash: index[w11],
-					CreatorID: peers[1].ID, Index: 2,
-					LamportTimestamp: 5, Round: 2},
-				Others: map[string]*RootEvent{
-					index[w21]: {Hash: index[w13],
-						CreatorID: peers[3].ID, Index: 2,
-						LamportTimestamp: 8, Round: 3},
-=======
 				SelfParent: &RootEvent{
 					Hash:             hashBytes(index[w11]),
-					CreatorID:        participants[1].ID,
+					CreatorID: peers[1].ID,
 					Index:            2,
 					LamportTimestamp: 5,
 					Round:            2},
 				Others: map[string]*RootEvent{
 					hashString(index[w21]): {
 						Hash:             hashBytes(index[w13]),
-						CreatorID:        participants[3].ID,
+						CreatorID: peers[3].ID,
 						Index:            2,
 						LamportTimestamp: 8,
 						Round:            3},
->>>>>>> 2525c31f
 				},
 			},
 			peers[2].PubKeyHex: {
 				NextRound: 3,
-<<<<<<< HEAD
-				SelfParent: &RootEvent{Hash: index[w12],
-					CreatorID: peers[2].ID, Index: 2,
-					LamportTimestamp: 7, Round: 2},
-				Others: map[string]*RootEvent{
-					index[w22]: {Hash: index[w21],
-						CreatorID: peers[1].ID, Index: 3,
-						LamportTimestamp: 9, Round: 3},
-=======
 				SelfParent: &RootEvent{
 					Hash:             hashBytes(index[w12]),
-					CreatorID:        participants[2].ID,
+					CreatorID: peers[2].ID,
 					Index:            2,
 					LamportTimestamp: 7,
 					Round:            2},
 				Others: map[string]*RootEvent{
 					hashString(index[w22]): {
 						Hash:             hashBytes(index[w21]),
-						CreatorID:        participants[1].ID,
+						CreatorID: peers[1].ID,
 						Index:            3,
 						LamportTimestamp: 9,
 						Round:            3},
->>>>>>> 2525c31f
 				},
 			},
 			peers[3].PubKeyHex: {
 				NextRound: 3,
-<<<<<<< HEAD
-				SelfParent: &RootEvent{Hash: index[e32],
-					CreatorID: peers[3].ID, Index: 1,
-					LamportTimestamp: 3, Round: 1},
-				Others: map[string]*RootEvent{
-					index[w13]: {Hash: index[w12],
-						CreatorID: peers[2].ID, Index: 2,
-						LamportTimestamp: 7, Round: 2},
-=======
 				SelfParent: &RootEvent{
 					Hash:             hashBytes(index[e32]),
-					CreatorID:        participants[3].ID,
+					CreatorID: peers[3].ID,
 					Index:            1,
 					LamportTimestamp: 3,
 					Round:            1},
 				Others: map[string]*RootEvent{
 					hashString(index[w13]): {
 						Hash:             hashBytes(index[w12]),
-						CreatorID:        participants[2].ID,
+						CreatorID: peers[2].ID,
 						Index:            2,
 						LamportTimestamp: 7,
 						Round:            2},
->>>>>>> 2525c31f
 				},
 			},
 		},
 		5: {
 			peers[0].PubKeyHex: {
 				NextRound: 2,
-<<<<<<< HEAD
-				SelfParent: &RootEvent{Hash: index[w10],
-					CreatorID: peers[0].ID, Index: 1,
-					LamportTimestamp: 4, Round: 1},
-				Others: map[string]*RootEvent{
-					index[f01]: {Hash: index[w11],
-						CreatorID: peers[1].ID, Index: 2,
-						LamportTimestamp: 5, Round: 2},
-=======
 				SelfParent: &RootEvent{
 					Hash:             hashBytes(index[w10]),
-					CreatorID:        participants[0].ID,
+					CreatorID: peers[0].ID,
 					Index:            1,
 					LamportTimestamp: 4,
 					Round:            1},
 				Others: map[string]*RootEvent{
 					hashString(index[f01]): {
 						Hash:             hashBytes(index[w11]),
-						CreatorID:        participants[1].ID,
+						CreatorID: peers[1].ID,
 						Index:            2,
 						LamportTimestamp: 5,
 						Round:            2},
->>>>>>> 2525c31f
 				},
 			},
 			peers[1].PubKeyHex: {
 				NextRound: 4,
-<<<<<<< HEAD
-				SelfParent: &RootEvent{Hash: index[w21],
-					CreatorID: peers[1].ID, Index: 3,
-					LamportTimestamp: 9, Round: 3},
-				Others: map[string]*RootEvent{
-					index[g13]: {Hash: index[w23],
-						CreatorID: peers[3].ID, Index: 3,
-						LamportTimestamp: 11, Round: 4},
-=======
 				SelfParent: &RootEvent{
 					Hash:             hashBytes(index[w21]),
-					CreatorID:        participants[1].ID,
+					CreatorID: peers[1].ID,
 					Index:            3,
 					LamportTimestamp: 9,
 					Round:            3},
 				Others: map[string]*RootEvent{
 					hashString(index[g13]): {
 						Hash:             hashBytes(index[w23]),
-						CreatorID:        participants[3].ID,
+						CreatorID: peers[3].ID,
 						Index:            3,
 						LamportTimestamp: 11,
 						Round:            4},
->>>>>>> 2525c31f
 				},
 			},
 			peers[2].PubKeyHex: {
 				NextRound: 4,
-<<<<<<< HEAD
-				SelfParent: &RootEvent{Hash: index[w22],
-					CreatorID: peers[2].ID, Index: 3,
-					LamportTimestamp: 10, Round: 3},
-				Others: map[string]*RootEvent{
-					index[w32]: {Hash: index[g13],
-						CreatorID: peers[1].ID, Index: 4,
-						LamportTimestamp: 12, Round: 4},
-=======
 				SelfParent: &RootEvent{
 					Hash:             hashBytes(index[w22]),
-					CreatorID:        participants[2].ID,
+					CreatorID: peers[2].ID,
 					Index:            3,
 					LamportTimestamp: 10,
 					Round:            3},
 				Others: map[string]*RootEvent{
 					hashString(index[w32]): {
 						Hash:             hashBytes(index[g13]),
-						CreatorID:        participants[1].ID,
+						CreatorID: peers[1].ID,
 						Index:            4,
 						LamportTimestamp: 12,
 						Round:            4},
->>>>>>> 2525c31f
 				},
 			},
 			peers[3].PubKeyHex: {
 				NextRound: 4,
-<<<<<<< HEAD
-				SelfParent: &RootEvent{Hash: index[w13],
-					CreatorID: peers[3].ID, Index: 2,
-					LamportTimestamp: 8, Round: 3},
-				Others: map[string]*RootEvent{
-					index[w23]: {Hash: index[w22],
-						CreatorID: peers[2].ID, Index: 3,
-						LamportTimestamp: 10, Round: 3},
-=======
 				SelfParent: &RootEvent{
 					Hash:             hashBytes(index[w13]),
-					CreatorID:        participants[3].ID,
+					CreatorID: peers[3].ID,
 					Index:            2,
 					LamportTimestamp: 8,
 					Round:            3},
 				Others: map[string]*RootEvent{
 					hashString(index[w23]): {
 						Hash:             hashBytes(index[w22]),
-						CreatorID:        participants[2].ID,
+						CreatorID: peers[2].ID,
 						Index:            3,
 						LamportTimestamp: 10,
 						Round:            3},
->>>>>>> 2525c31f
 				},
 			},
 		},
