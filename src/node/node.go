package node

import (
	"crypto/ecdsa"
	"fmt"
	"os"
	"os/signal"
	"strconv"
	"sync"
	"syscall"
	"time"

	"github.com/sirupsen/logrus"

	"github.com/Fantom-foundation/go-lachesis/src/net"
	"github.com/Fantom-foundation/go-lachesis/src/peers"
	"github.com/Fantom-foundation/go-lachesis/src/poset"
	"github.com/Fantom-foundation/go-lachesis/src/proxy"
)

// Node struct that keeps all high level node functions
type Node struct {
	*nodeState2

	conf   *Config
	logger *logrus.Entry

	id       uint64
	core     *Core
	coreLock sync.Mutex

	localAddr string

	trans net.Transport
	netCh <-chan net.RPC

	proxy            proxy.AppProxy

	submitCh         chan []byte
	submitInternalCh chan poset.InternalTransaction
	commitCh         chan poset.Block
	shutdownCh       chan struct{}
	signalTERMch     chan os.Signal

	controlTimer *ControlTimer

	start        time.Time
	syncRequests int
	syncErrors   int

	needBoostrap bool
	gossipJobs   count64
	rpcJobs      count64
}

// NewNode create a new node struct
func NewNode(conf *Config,
	id uint64,
	key *ecdsa.PrivateKey,
	store poset.Store,
	trans net.Transport,
	proxy proxy.AppProxy) *Node {

	localAddr := trans.LocalAddr()

	pmap, _ := store.GetLastPeerSet()

	commitCh := make(chan poset.Block, 400)
	core := NewCore(id, key, pmap, store, commitCh, conf.Logger)

	pubKey := core.HexID()

	node := Node{
		id:               id,
		conf:             conf,
		core:             core,
		localAddr:        localAddr,
		logger:           conf.Logger.WithField("this_id", id),
		trans:            trans,
		netCh:            trans.Consumer(),
		proxy:            proxy,
		submitCh:         proxy.SubmitCh(),
		submitInternalCh: proxy.SubmitInternalCh(),
		commitCh:         commitCh,
		shutdownCh:       make(chan struct{}),
		controlTimer:     NewRandomControlTimer(),
		start:            time.Now(),
		gossipJobs:       0,
		rpcJobs:          0,
		nodeState2:       newNodeState2(),
		signalTERMch:     make(chan os.Signal, 1),
	}

	signal.Notify(node.signalTERMch, syscall.SIGTERM, os.Kill)

	node.logger.WithField("peers", pmap).Debug("pmap")
	node.logger.WithField("pubKey", pubKey).Debug("pubKey")

	node.needBoostrap = store.NeedBoostrap()

	// Initialize
	node.setState(Gossiping)

	return &node
}

// Init initializes all the node processes
func (n *Node) Init() error {
	var peerAddresses []string
	for _, p := range n.core.peerSelector.PeerSet().Peers {
		peerAddresses = append(peerAddresses, p.NetAddr)
	}
	n.logger.WithField("peers", peerAddresses).Debug("Initialize Node")

	if n.needBoostrap {
		n.logger.Debug("Bootstrap")
		if err := n.core.Bootstrap(); err != nil {
			return err
		}
	}
	n.Register()

	return n.core.SetHeadAndSeq()
}

// RunAsync run the background processes asynchronously
func (n *Node) RunAsync(gossip bool) {
	n.logger.Debug("RunAsync(gossip bool)")
	go n.Run(gossip)
}

// Run core run loop, takes care of all processes
func (n *Node) Run(gossip bool) {
	// The ControlTimer allows the background routines to control the
	// heartbeat timer when the node is in the Gossiping state. The timer should
	// only be running when there are uncommitted transactions in the system.
	go n.controlTimer.Run(n.conf.HeartbeatTimeout)

	// Execute some background work regardless of the state of the node.
	// Process SubmitTx and CommitBlock requests
	go n.doBackgroundWork()

	// pause before gossiping test transactions to allow all nodes come up
	time.Sleep(time.Duration(n.conf.TestDelay) * time.Second)

	// Execute Node State Machine
	for {
		// Run different routines depending on node state
		state := n.getState()
		n.logger.WithField("state", state.String()).Debug("RunAsync(gossip bool)")

		switch state {
		case Gossiping:
			n.lachesis(gossip)
		case CatchingUp:
			n.fastForward()
		case Stop:
			// do nothing in Stop state
		case Shutdown:
			return
		}
	}
}

func (n *Node) resetTimer() {
	if !n.controlTimer.GetSet() {
		ts := n.conf.HeartbeatTimeout
		// Slow gossip if nothing interesting to say
		if n.core.poset.GetPendingLoadedEvents() == 0 &&
			n.core.GetTransactionPoolCount() == 0 &&
			n.core.GetBlockSignaturePoolCount() == 0 {
			ts = time.Duration(time.Second)
		}
		n.controlTimer.resetCh <- ts
	}
}

func (n *Node) doBackgroundWork() {
	for {
		select {
		case t := <-n.submitCh:
			n.logger.Debug("Adding Transactions to Transaction Pool")
			err := n.addTransaction(t)
			if err != nil {
				n.logger.Errorf("Adding Transactions to Transaction Pool: %s", err)
			}
			n.resetTimer()
		case t := <-n.submitInternalCh:
			n.logger.Debug("Adding Internal Transaction")
			n.addInternalTransaction(&t)
			n.resetTimer()
		case block := <-n.commitCh:
			n.logger.WithFields(logrus.Fields{
				"index":          block.Index(),
				"round_received": block.RoundReceived(),
				"transactions":   len(block.Transactions()),
			}).Debug("Adding EventBlock")
			if err := n.commit(block); err != nil {
				n.logger.WithField("error", err).Error("Adding EventBlock")
			}
		case <-n.shutdownCh:
			return
		case <-n.signalTERMch:
			n.Shutdown()
		}
	}
}

// lachesis is interrupted when a gossip function, launched asynchronously, changes
// the state from Gossiping to CatchingUp, or when the node is shutdown.
// Otherwise, it processes RPC requests, periodicaly initiates gossip while there
// is something to gossip about, or waits.
func (n *Node) lachesis(gossip bool) {
	returnCh := make(chan struct{}, 100)
	for {
		select {
		case rpc := <-n.netCh:
			n.goFunc(func() {
				n.rpcJobs.increment()
				n.logger.Debug("Processing RPC")
				n.processRPC(rpc)
				n.resetTimer()
				n.rpcJobs.decrement()
			})
		case <-n.controlTimer.tickCh:
			if gossip && n.gossipJobs.get() < 1 {
				n.core.selectorLock.Lock()
				peerAddr := n.core.peerSelector.Next().NetAddr
				n.core.selectorLock.Unlock()
				n.goFunc(func() {
					n.gossipJobs.increment()
					n.gossip(peerAddr, returnCh)
					n.gossipJobs.decrement()
				})
				n.logger.Debug("Gossip")
			}
			n.logStats()
			n.resetTimer()
		case <-returnCh:
			return
		case <-n.shutdownCh:
			return
		}
	}
}

func (n *Node) processRPC(rpc net.RPC) {
	switch cmd := rpc.Command.(type) {
	case *net.SyncRequest:
		n.processSyncRequest(rpc, cmd)
	case *net.EagerSyncRequest:
		n.processEagerSyncRequest(rpc, cmd)
	case *net.FastForwardRequest:
		n.processFastForwardRequest(rpc, cmd)
	default:
		n.logger.WithField("cmd", rpc.Command).Error("Unexpected RPC command")
		rpc.Respond(nil, fmt.Errorf("unexpected command"))
	}
}

func (n *Node) processSyncRequest(rpc net.RPC, cmd *net.SyncRequest) {
	n.logger.WithFields(logrus.Fields{
		"from_id": cmd.FromID,
		"known":   cmd.Known,
	}).Debug("processSyncRequest(rpc net.RPC, cmd *net.SyncRequest)")

	resp := &net.SyncResponse{
		FromID: n.id,
	}
	var respErr error

	// Check sync limit
	n.coreLock.Lock()
	overSyncLimit := n.core.OverSyncLimit(cmd.Known, n.conf.SyncLimit)
	n.coreLock.Unlock()
	if overSyncLimit {
		n.logger.Debug("n.core.OverSyncLimit(cmd.Known, n.conf.SyncLimit)")
		resp.SyncLimit = true
	} else {
		// Compute Diff
		start := time.Now()
		n.coreLock.Lock()
		eventDiff, err := n.core.EventDiff(cmd.Known)
		n.coreLock.Unlock()
		elapsed := time.Since(start)
		n.logger.WithField("Duration", elapsed.Nanoseconds()).Debug("n.core.EventBlockDiff(cmd.Known)")
		if err != nil {
			n.logger.WithField("Error", err).Error("n.core.EventBlockDiff(cmd.Known)")
			respErr = err
		}

		// Convert to WireEvents
		wireEvents, err := n.core.ToWire(eventDiff)
		if err != nil {
			n.logger.WithField("error", err).Debug("n.core.TransportEventBlock(eventDiff)")
			respErr = err
		} else {
			resp.Events = wireEvents
		}
	}

	// Get Self Known
	n.coreLock.Lock()
	knownEvents := n.core.KnownEvents()
	n.coreLock.Unlock()
	resp.Known = knownEvents

	n.logger.WithFields(logrus.Fields{
		"events":     len(resp.Events),
		"known":      resp.Known,
		"sync_limit": resp.SyncLimit,
		"error":      respErr,
	}).Debug("SyncRequest Received")

	rpc.Respond(resp, respErr)
}

func (n *Node) processEagerSyncRequest(rpc net.RPC, cmd *net.EagerSyncRequest) {
	n.logger.WithFields(logrus.Fields{
		"from_id": cmd.FromID,
		"events":  len(cmd.Events),
	}).Debug("processEagerSyncRequest(rpc net.RPC, cmd *net.EagerSyncRequest)")

	success := true
	n.coreLock.Lock()
	err := n.sync(cmd.Events)
	n.coreLock.Unlock()
	if err != nil {
		n.logger.WithField("error", err).Error("n.sync(cmd.Events)")
		success = false
	}

	resp := &net.EagerSyncResponse{
		FromID:  n.id,
		Success: success,
	}
	rpc.Respond(resp, err)
}

func (n *Node) processFastForwardRequest(rpc net.RPC, cmd *net.FastForwardRequest) {
	n.logger.WithFields(logrus.Fields{
		"from": cmd.FromID,
	}).Debug("processFastForwardRequest(rpc net.RPC, cmd *net.FastForwardRequest)")

	resp := &net.FastForwardResponse{
		FromID: n.id,
	}
	var respErr error

	// Get latest Frame
	n.coreLock.Lock()
	block, frame, err := n.core.GetAnchorBlockWithFrame()
	n.coreLock.Unlock()
	if err != nil {
		n.logger.WithField("error", err).Error("n.core.GetAnchorBlockWithFrame()")
		respErr = err
	} else {
		resp.Block = *block
		resp.Frame = *frame

		// Get snapshot
		snapshot, err := n.proxy.GetSnapshot(block.Index())
		if err != nil {
			n.logger.WithField("error", err).Error("n.proxy.GetSnapshot(block.Index())")
			respErr = err
		}
		resp.Snapshot = snapshot
	}

	n.logger.WithFields(logrus.Fields{
		"Events": len(resp.Frame.Events),
		"Error":  respErr,
	}).Debug("FastForwardRequest Received")
	rpc.Respond(resp, respErr)
}

// This function is usually called in a go-routine and needs to inform the
// calling routine (usually the lachesis routine) when it is time to exit the
// Gossiping state and return.
func (n *Node) gossip(peerAddr string, parentReturnCh chan struct{}) error {

	// pull
	syncLimit, otherKnownEvents, err := n.pull(peerAddr)
	if err != nil {
		return err
	}

	// check and handle syncLimit
	if syncLimit {
		n.logger.WithField("from", peerAddr).Debug("SyncLimit")
		n.setState(CatchingUp)
		parentReturnCh <- struct{}{}
		return nil
	}

	// push
	err = n.push(peerAddr, otherKnownEvents)
	if err != nil {
		return err
	}

	// update peer selector
	n.core.selectorLock.Lock()
	n.core.peerSelector.UpdateLast(peerAddr)
	n.core.selectorLock.Unlock()

	return nil
}

func (n *Node) pull(peerAddr string) (syncLimit bool, otherKnownEvents map[uint64]int64, err error) {
	// Compute Known
	n.coreLock.Lock()
	knownEvents := n.core.KnownEvents()
	n.coreLock.Unlock()

	// Send SyncRequest
	start := time.Now()
	resp, err := n.requestSync(peerAddr, knownEvents)
	elapsed := time.Since(start)
	n.logger.WithField("Duration", elapsed.Nanoseconds()).Debug("n.requestSync(peerAddr, knownEvents)")
	// FIXIT: should we catch io.EOF error here and how we process it?
	// 	if err == io.EOF {
	// 		return false, nil, nil
	// 	}
	if err != nil {
		n.logger.WithField("Error", err).Error("n.requestSync(peerAddr, knownEvents)")
		return resp.SyncLimit, nil, err
	}
	n.logger.WithFields(logrus.Fields{
		"from_id":     resp.FromID,
		"sync_limit":  resp.SyncLimit,
		"events":      len(resp.Events),
		"known":       resp.Known,
		"knownEvents": knownEvents,
	}).Debug("SyncResponse")

	if resp.SyncLimit {
		return true, nil, nil
	}

	// Add Events to poset and create new Head if necessary
	n.coreLock.Lock()
	err = n.sync(resp.Events)
	n.coreLock.Unlock()
	if err != nil {
		n.logger.WithField("error", err).Error("n.sync(resp.Events)")
		return false, nil, err
	}

	return false, resp.Known, nil
}

func (n *Node) push(peerAddr string, knownEvents map[uint64]int64) error {

	// Check SyncLimit
	n.coreLock.Lock()
	overSyncLimit := n.core.OverSyncLimit(knownEvents, n.conf.SyncLimit)
	n.coreLock.Unlock()
	if overSyncLimit {
		n.logger.Debug("n.core.OverSyncLimit(knownEvents, n.conf.SyncLimit)")
		return nil
	}

	// Compute Diff
	start := time.Now()
	n.coreLock.Lock()
	eventDiff, err := n.core.EventDiff(knownEvents)
	n.coreLock.Unlock()
	elapsed := time.Since(start)
	n.logger.WithField("Duration", elapsed.Nanoseconds()).Debug("n.core.EventDiff(knownEvents)")
	if err != nil {
		n.logger.WithField("Error", err).Error("n.core.EventDiff(knownEvents)")
		return err
	}

	if len(eventDiff) > 0 {
		// Convert to WireEvents
		wireEvents, err := n.core.ToWire(eventDiff)
		if err != nil {
			n.logger.WithField("Error", err).Debug("n.core.TransferEventBlock(eventDiff)")
			return err
		}

		// Create and Send EagerSyncRequest
		start = time.Now()
		n.logger.WithField("wireEvents", wireEvents).Debug("Sending n.requestEagerSync.wireEvents")
		resp2, err := n.requestEagerSync(peerAddr, wireEvents)
		elapsed = time.Since(start)
		n.logger.WithField("Duration", elapsed.Nanoseconds()).Debug("n.requestEagerSync(peerAddr, wireEvents)")
		if err != nil {
			n.logger.WithField("Error", err).Error("n.requestEagerSync(peerAddr, wireEvents)")
			return err
		}
		n.logger.WithFields(logrus.Fields{
			"from_id": resp2.FromID,
			"success": resp2.Success,
		}).Debug("EagerSyncResponse")
	}

	return nil
}

func (n *Node) fastForward() error {
	n.logger.Debug("fastForward()")

	// wait until sync routines finish
	n.waitRoutines()

	// fastForwardRequest
	n.core.selectorLock.Lock()
	peer := n.core.peerSelector.Next()
	n.core.selectorLock.Unlock()
	start := time.Now()
	resp, err := n.requestFastForward(peer.NetAddr)
	elapsed := time.Since(start)
	n.logger.WithField("Duration", elapsed.Nanoseconds()).Debug("n.requestFastForward(peer.NetAddr)")
	if err != nil {
		n.logger.WithField("Error", err).Error("n.requestFastForward(peer.NetAddr)")
		return err
	}
	n.logger.WithFields(logrus.Fields{
		"from_id":              resp.FromID,
		"block_index":          resp.Block.Index(),
		"block_round_received": resp.Block.RoundReceived(),
		"frame_events":         len(resp.Frame.Events),
		"frame_roots":          resp.Frame.Roots,
		"snapshot":             resp.Snapshot,
	}).Debug("FastForwardResponse")

	// prepare core. ie: fresh poset
	n.coreLock.Lock()
	err = n.core.FastForward(peer.PubKeyHex, &resp.Block, &resp.Frame)
	n.coreLock.Unlock()
	if err != nil {
		n.logger.WithField("Error", err).Error("n.core.FastForward(peer.PubKeyHex, resp.Block, resp.Frame)")
		return err
	}

	// update app from snapshot
	err = n.proxy.Restore(resp.Snapshot)
	if err != nil {
		n.logger.WithField("Error", err).Error("n.proxy.Restore(resp.Snapshot)")
		return err
	}

	n.setState(Gossiping)

	return nil
}

func (n *Node) requestSync(target string, known map[uint64]int64) (net.SyncResponse, error) {

	args := net.SyncRequest{
		FromID: n.id,
		Known:  known,
	}

	var out net.SyncResponse
	err := n.trans.Sync(target, &args, &out)
	// n.logger.WithField("out", out).Debug("requestSync(target string, known map[int]int)")
	return out, err
}

func (n *Node) requestEagerSync(target string, events []poset.WireEvent) (net.EagerSyncResponse, error) {
	args := net.EagerSyncRequest{
		FromID: n.id,
		Events: events,
	}

	var out net.EagerSyncResponse
	n.logger.WithFields(logrus.Fields{
		"target": target,
	}).Debug("requestEagerSync(target string, events []poset.WireEvent)")
	err := n.trans.EagerSync(target, &args, &out)

	return out, err
}

func (n *Node) requestFastForward(target string) (net.FastForwardResponse, error) {
	n.logger.WithFields(logrus.Fields{
		"target": target,
	}).Debug("requestFastForward(target string) (net.FastForwardResponse, error)")

	args := net.FastForwardRequest{
		FromID: n.id,
	}

	var out net.FastForwardResponse
	err := n.trans.FastForward(target, &args, &out)

	return out, err
}

func (n *Node) sync(events []poset.WireEvent) error {
	// Insert Events in Poset and create new Head if necessary
	start := time.Now()
	err := n.core.Sync(events)
	elapsed := time.Since(start)
	n.logger.WithField("Duration", elapsed.Nanoseconds()).Debug("n.core.Sync(events)")
	if err != nil {
		return err
	}

	// Run consensus methods
	start = time.Now()
	err = n.core.RunConsensus()
	elapsed = time.Since(start)
	n.logger.WithField("Duration", elapsed.Nanoseconds()).Debug("n.core.RunConsensus()")
	if err != nil {
		return err
	}

	return nil
}

func (n *Node) commit(block poset.Block) error {

	commitResponse, err := n.proxy.CommitBlock(block)
	if err != nil {
		n.logger.WithError(err).Debug("commit(block poset.Block)")
	}

	n.logger.WithFields(logrus.Fields{
		"block":      block.Index(),
		"state_hash": fmt.Sprintf("%X", commitResponse.StateHash),
		"accepted_internal_transactions": commitResponse.AcceptedInternalTransactions,
		// "err":        err,
	}).Debug("commit(eventBlock poset.EventBlock)")

	// XXX what do we do in case of error. Retry? This has to do with the
	// Lachesis <-> App interface. Think about it.

	// An error here could be that the endpoint is not configured, not all
	// nodes will be sending blocks to clients, in these cases -no_client can be
	// used, alternatively should check for the error here and handle it
	// appropriately

	// There is no point in using the stateHash if we know it is wrong
	// if err == nil {
	if true {
		// inmem statehash would be different than proxy statehash
		// inmem is simply the hash of transactions
		// this requires a 1:1 relationship with nodes and clients
		// multiple nodes can't read from the same client

		// Handle the response to set Block StateHash and process accepted
		// InternalTransactions which might update the PeerSet.
		block.StateHash = commitResponse.StateHash
		n.coreLock.Lock()
		defer n.coreLock.Unlock()
		sig, err := n.core.SignBlock(&block)
		if err != nil {
			return err
		}
		n.core.AddBlockSignature(sig)
		err = n.core.ProcessAcceptedInternalTransactions(block.RoundReceived(), commitResponse.AcceptedInternalTransactions)
		if err != nil {
			return err
		}
	}

	return nil
}

func (n *Node) addTransaction(tx []byte) error {
	// we do not need coreLock here as n.core.AddTransactions has TransactionPoolLocker
	return n.core.AddTransactions([][]byte{tx})
}

func (n *Node) addInternalTransaction(tx *poset.InternalTransaction) {
	n.coreLock.Lock()
	defer n.coreLock.Unlock()
	n.core.AddInternalTransactions([]*poset.InternalTransaction{tx})
}

// Shutdown the node
func (n *Node) Shutdown() {
	if n.getState() != Shutdown {
		// n.mqtt.FireEvent("Shutdown()", "/mq/lachesis/node")
		n.logger.Debug("Shutdown()")

		// Exit any non-shutdown state immediately
		n.setState(Shutdown)

		// Stop and wait for concurrent operations
		close(n.shutdownCh)
		n.waitRoutines()

		// For some reason this needs to be called after closing the shutdownCh
		// Not entirely sure why...
		n.controlTimer.Shutdown()

		// transport and store should only be closed once all concurrent operations
		// are finished otherwise they will panic trying to use close objects
		n.trans.Close()
		n.core.poset.Store.Close()
	}
}

// GetStats returns processing stats for the node
func (n *Node) GetStats() map[string]string {
	toString := func(i int64) string {
		if i <= 0 {
			return "nil"
		}
		return strconv.FormatInt(i, 10)
	}

	timeElapsed := time.Since(n.start)

	consensusEvents := n.core.GetConsensusEventsCount()
	consensusEventsPerSecond := float64(consensusEvents) / timeElapsed.Seconds()
	consensusTransactions := n.core.GetConsensusTransactionsCount()
	transactionsPerSecond := float64(consensusTransactions) / timeElapsed.Seconds()

	lastConsensusRound := n.core.GetLastConsensusRound()
	var consensusRoundsPerSecond float64
	if lastConsensusRound > poset.RoundNIL {
		consensusRoundsPerSecond = float64(lastConsensusRound + 1) / timeElapsed.Seconds()
	}

	s := map[string]string{
		"last_consensus_round":    toString(lastConsensusRound),
		"time_elapsed":            strconv.FormatFloat(timeElapsed.Seconds(), 'f', 2, 64),
		"heartbeat":               strconv.FormatFloat(n.conf.HeartbeatTimeout.Seconds(), 'f', 2, 64),
		"node_current":            strconv.FormatInt(time.Now().Unix(), 10),
		"node_start":              strconv.FormatInt(n.start.Unix(), 10),
		"last_block_index":        strconv.FormatInt(n.core.GetLastBlockIndex(), 10),
		"consensus_events":        strconv.FormatInt(consensusEvents, 10),
		"sync_limit":              strconv.FormatInt(n.conf.SyncLimit, 10),
		"consensus_transactions":  strconv.FormatUint(consensusTransactions, 10),
		"undetermined_events":     strconv.Itoa(len(n.core.GetUndeterminedEvents())),
		"transaction_pool":        strconv.FormatInt(n.core.GetTransactionPoolCount(), 10),
		"num_peers":               strconv.Itoa(n.core.peerSelector.PeerSet().Len()),
		"sync_rate":               strconv.FormatFloat(n.SyncRate(), 'f', 2, 64),
		"transactions_per_second": strconv.FormatFloat(transactionsPerSecond, 'f', 2, 64),
		"events_per_second":       strconv.FormatFloat(consensusEventsPerSecond, 'f', 2, 64),
		"rounds_per_second":       strconv.FormatFloat(consensusRoundsPerSecond, 'f', 2, 64),
		"round_events":            strconv.Itoa(n.core.GetLastCommittedRoundEventsCount()),
		"id":                      fmt.Sprint(n.id),
		"state":                   n.getState().String(),
	}
	// n.mqtt.FireEvent(s, "/mq/lachesis/stats")
	return s
}

func (n *Node) logStats() {
	stats := n.GetStats()
	n.logger.WithFields(logrus.Fields{
		"last_consensus_round":   stats["last_consensus_round"],
		"last_block_index":       stats["last_block_index"],
		"consensus_events":       stats["consensus_events"],
		"consensus_transactions": stats["consensus_transactions"],
		"undetermined_events":    stats["undetermined_events"],
		"transaction_pool":       stats["transaction_pool"],
		"num_peers":              stats["num_peers"],
		"sync_rate":              stats["sync_rate"],
		"events/s":               stats["events_per_second"],
		"t/s":                    stats["transactions_per_second"],
		"rounds/s":               stats["rounds_per_second"],
		"round_events":           stats["round_events"],
		"id":                     stats["id"],
		"state":                  stats["state"],
		"z_gossipJobs":           n.gossipJobs.get(),
		"z_rpcJobs":              n.rpcJobs.get(),
		"addr":                   n.localAddr,
		"pending_loaded_events":  n.GetPendingLoadedEvents(),
		"last_round":             n.GetLastRound(),
	}).Warn("logStats()")
}

// SyncRate returns the current synchronization (talking to over nodes) rate in ms
func (n *Node) SyncRate() float64 {
	var syncErrorRate float64
	if n.syncRequests != 0 {
		syncErrorRate = float64(n.syncErrors) / float64(n.syncRequests)
	}
	return 1 - syncErrorRate
}

// GetParticipants returns all participants this node knows about
func (n *Node) GetParticipants() (*peers.PeerSet, error) {
	return n.core.poset.Store.GetLastPeerSet()
}

// GetEventBlock returns a specific event block for the given hash
<<<<<<< HEAD
func (n *Node) GetEventBlock(event string) (*poset.Event, error) {
=======
func (n *Node) GetEventBlock(event poset.EventHash) (poset.Event, error) {
>>>>>>> 2525c31f
	return n.core.poset.Store.GetEventBlock(event)
}

// GetLastEventFrom returns the last event block for a specific participant
func (n *Node) GetLastEventFrom(participant string) (poset.EventHash, bool, error) {
	return n.core.poset.Store.LastEventFrom(participant)
}

// GetKnownEvents returns all known events
func (n *Node) GetKnownEvents() map[uint64]int64 {
	return n.core.poset.Store.KnownEvents()
}

// GetEventBlocks returns all event blocks
func (n *Node) GetEventBlocks() (map[uint64]int64, error) {
	res := n.core.KnownEvents()
	return res, nil
}

// GetConsensusEvents returns all consensus events
func (n *Node) GetConsensusEvents() poset.EventHashes {
	return n.core.poset.Store.ConsensusEvents()
}

// GetConsensusTransactionsCount get the count of finalized transactions
func (n *Node) GetConsensusTransactionsCount() uint64 {
	return n.core.GetConsensusTransactionsCount()
}

// GetPendingLoadedEvents returns all the pending events
func (n *Node) GetPendingLoadedEvents() int64 {
	return n.core.GetPendingLoadedEvents()
}

// GetRound returns the created round info for a given index
func (n *Node) GetRound(roundIndex int64) (*poset.RoundCreated, error) {
	return n.core.poset.Store.GetRoundCreated(roundIndex)
}

// GetLastRound returns the last round
func (n *Node) GetLastRound() int64 {
	return n.core.poset.Store.LastRound()
}

// GetRoundClothos returns all clotho for a given round index
func (n *Node) GetRoundClothos(roundIndex int64) poset.EventHashes {
	return n.core.poset.Store.RoundClothos(roundIndex)
}

// GetRoundEvents returns all the round events for a given round index
func (n *Node) GetRoundEvents(roundIndex int64) int {
	return n.core.poset.Store.RoundEvents(roundIndex)
}

// GetRoot returns the chain root for the frame
func (n *Node) GetRoot(rootIndex string) (*poset.Root, error) {
	return n.core.poset.Store.GetRoot(rootIndex)
}

// GetBlock returns the block for a given index
func (n *Node) GetBlock(blockIndex int64) (*poset.Block, error) {
	return n.core.poset.Store.GetBlock(blockIndex)
}

// ID shows the ID of the node
func (n *Node) ID() uint64 {
	return n.id
}

// Stop stops the node from gossiping
func (n *Node) Stop() {
	n.setState(Stop)
}<|MERGE_RESOLUTION|>--- conflicted
+++ resolved
@@ -784,11 +784,7 @@
 }
 
 // GetEventBlock returns a specific event block for the given hash
-<<<<<<< HEAD
-func (n *Node) GetEventBlock(event string) (*poset.Event, error) {
-=======
-func (n *Node) GetEventBlock(event poset.EventHash) (poset.Event, error) {
->>>>>>> 2525c31f
+func (n *Node) GetEventBlock(event poset.EventHash) (*poset.Event, error) {
 	return n.core.poset.Store.GetEventBlock(event)
 }
 
