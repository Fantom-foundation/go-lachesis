--- conflicted
+++ resolved
@@ -8,7 +8,6 @@
 	"github.com/Fantom-foundation/go-lachesis/inter"
 	"github.com/Fantom-foundation/go-lachesis/inter/idx"
 	"github.com/Fantom-foundation/go-lachesis/lachesis/genesis"
-	"github.com/Fantom-foundation/go-lachesis/vector"
 )
 
 const (
@@ -33,8 +32,6 @@
 	MaxValidatorEventsInBlock idx.Event `json:"maxValidatorEventsInBlock"`
 
 	GasPower GasPowerConfig `json:"gasPower"`
-
-	IndexConfig vector.IndexConfig `json:"indexConfig"`
 }
 
 // Config describes lachesis net.
@@ -79,31 +76,21 @@
 
 func DefaultDagConfig() DagConfig {
 	return DagConfig{
-<<<<<<< HEAD
 		NumParents:                2,
-=======
-		NumParents:                4,
->>>>>>> 66a0773e
 		MaxFreeParents:            3,
 		EpochLen:                  500,
 		MaxValidatorEventsInBlock: 50,
 		GasPower:                  DefaultGasPowerConfig(),
-		IndexConfig:               vector.DefaultIndexConfig(),
 	}
 }
 
 func FakeNetDagConfig() DagConfig {
 	return DagConfig{
-<<<<<<< HEAD
 		NumParents:                2,
-=======
-		NumParents:                4,
->>>>>>> 66a0773e
 		MaxFreeParents:            3,
 		EpochLen:                  50,
 		MaxValidatorEventsInBlock: 50,
 		GasPower:                  FakeNetGasPowerConfig(),
-		IndexConfig:               vector.DefaultIndexConfig(),
 	}
 }
 
