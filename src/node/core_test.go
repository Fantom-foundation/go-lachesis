--- conflicted
+++ resolved
@@ -14,21 +14,12 @@
 )
 
 func initCores(n int, t *testing.T) ([]*Core,
-<<<<<<< HEAD
-	map[uint64]*ecdsa.PrivateKey, map[string]string) {
-	cacheSize := 1000
-
-	var cores []*Core
-	index := make(map[string]string)
-	participantKeys := map[uint64]*ecdsa.PrivateKey{}
-=======
-	map[int64]*ecdsa.PrivateKey, map[string]poset.EventHash) {
+	map[uint64]*ecdsa.PrivateKey, map[string]poset.EventHash) {
 	cacheSize := 1000
 
 	var cores []*Core
 	index := make(map[string]poset.EventHash)
-	participantKeys := map[int64]*ecdsa.PrivateKey{}
->>>>>>> 2525c31f
+	participantKeys := map[uint64]*ecdsa.PrivateKey{}
 
 	var tempPeers []*peers.Peer
 	for i := 0; i < n; i++ {
@@ -86,15 +77,9 @@
 e0  e1  e2
 0   1   2
 */
-<<<<<<< HEAD
 func initPoset(t *testing.T, cores []*Core, keys map[uint64]*ecdsa.PrivateKey,
-	index map[string]string, participant uint64) {
+	index map[string]poset.EventHash, participant uint64) {
 	for i := uint64(0); i < uint64(len(cores)); i++ {
-=======
-func initPoset(t *testing.T, cores []*Core, keys map[int64]*ecdsa.PrivateKey,
-	index map[string]poset.EventHash, participant int64) {
-	for i := int64(0); i < int64(len(cores)); i++ {
->>>>>>> 2525c31f
 		if i != participant {
 			event, err := cores[i].GetEventBlock(index[fmt.Sprintf("e%d", i)])
 			if err != nil {
@@ -162,15 +147,9 @@
 	}
 }
 
-<<<<<<< HEAD
 func insertEvent(cores []*Core, keys map[uint64]*ecdsa.PrivateKey,
-	index map[string]string, event *poset.Event, name string, participant uint64,
+	index map[string]poset.EventHash, event *poset.Event, name string, participant uint64,
 	creator uint64) error {
-=======
-func insertEvent(cores []*Core, keys map[int64]*ecdsa.PrivateKey,
-	index map[string]poset.EventHash, event poset.Event, name string, participant int64,
-	creator int64) error {
->>>>>>> 2525c31f
 
 	if participant == creator {
 		if err := cores[participant].SignAndInsertSelfEvent(event); err != nil {
