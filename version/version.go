package version

import (
	"math/big"

	"github.com/ethereum/go-ethereum/params"
)

func init() {
	params.VersionMajor = 0     // Major version component of the current release
	params.VersionMinor = 7     // Minor version component of the current release
<<<<<<< HEAD
	params.VersionPatch = 1     // Patch version component of the current release
	params.VersionMeta = "rc.1-evm1.9.22" // Version metadata to append to the version string
=======
	params.VersionPatch = 0     // Patch version component of the current release
	params.VersionMeta = "rc.1" // Version metadata to append to the version string
}

func AsBigInt() *big.Int {
	return asBigInt(uint64(params.VersionMajor), uint64(params.VersionMinor), uint64(params.VersionPatch))
}

func asBigInt(vMajor, vMinor, vPatch uint64) *big.Int {
	return new(big.Int).Add(
		new(big.Int).Add(
			new(big.Int).Lsh(
				new(big.Int).SetUint64(vMajor), 64*3),
			new(big.Int).Lsh(
				new(big.Int).SetUint64(vMinor), 64*2),
		), new(big.Int).Lsh(
			new(big.Int).SetUint64(vPatch), 64*1),
		// VersionMeta is not used here
	)
>>>>>>> d31fc4b1
}<|MERGE_RESOLUTION|>--- conflicted
+++ resolved
@@ -9,12 +9,8 @@
 func init() {
 	params.VersionMajor = 0     // Major version component of the current release
 	params.VersionMinor = 7     // Minor version component of the current release
-<<<<<<< HEAD
 	params.VersionPatch = 1     // Patch version component of the current release
 	params.VersionMeta = "rc.1-evm1.9.22" // Version metadata to append to the version string
-=======
-	params.VersionPatch = 0     // Patch version component of the current release
-	params.VersionMeta = "rc.1" // Version metadata to append to the version string
 }
 
 func AsBigInt() *big.Int {
@@ -32,5 +28,4 @@
 			new(big.Int).SetUint64(vPatch), 64*1),
 		// VersionMeta is not used here
 	)
->>>>>>> d31fc4b1
 }