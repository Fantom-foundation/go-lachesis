package gossip

import (
	"errors"
	"math/big"

	"github.com/ethereum/go-ethereum/common"
	"github.com/ethereum/go-ethereum/common/math"
	"github.com/ethereum/go-ethereum/core/state"
	"github.com/ethereum/go-ethereum/core/types"

	"github.com/Fantom-foundation/go-lachesis/app"
	"github.com/Fantom-foundation/go-lachesis/inter"
	"github.com/Fantom-foundation/go-lachesis/inter/idx"
	"github.com/Fantom-foundation/go-lachesis/inter/sfctype"
	"github.com/Fantom-foundation/go-lachesis/lachesis"
	"github.com/Fantom-foundation/go-lachesis/lachesis/genesis/sfc"
	"github.com/Fantom-foundation/go-lachesis/lachesis/genesis/sfc/sfcpos"
	"github.com/Fantom-foundation/go-lachesis/utils"
	"github.com/Fantom-foundation/go-lachesis/utils/errlock"
<<<<<<< HEAD
=======
	"github.com/Fantom-foundation/go-lachesis/version"
>>>>>>> d31fc4b1
)

// GetActiveSfcStakers returns stakers which will become validators in next epoch
func (s *Service) GetActiveSfcStakers() []sfctype.SfcStakerAndID {
	stakers := make([]sfctype.SfcStakerAndID, 0, 200)
	s.app.ForEachSfcStaker(func(it sfctype.SfcStakerAndID) {
		if it.Staker.Ok() {
			stakers = append(stakers, it)
		}
	})
	return stakers
}

func (s *Service) delAllStakerData(stakerID idx.StakerID) {
	s.app.DelSfcStaker(stakerID)
	s.app.ResetBlocksMissed(stakerID)
	s.app.DelActiveValidationScore(stakerID)
	s.app.DelDirtyValidationScore(stakerID)
	s.app.DelActiveOriginationScore(stakerID)
	s.app.DelDirtyOriginationScore(stakerID)
	s.app.DelWeightedDelegationsFee(stakerID)
	s.app.DelStakerPOI(stakerID)
	s.app.DelStakerClaimedRewards(stakerID)
	s.app.DelStakerDelegationsClaimedRewards(stakerID)
}

func (s *Service) delAllDelegationData(id sfctype.DelegationID) {
	s.app.DelSfcDelegation(id)
	s.app.DelDelegationClaimedRewards(id)
}

var (
	max128 = new(big.Int).Sub(math.BigPow(2, 128), common.Big1)
)

func (s *Service) calcRewardWeights(stakers []sfctype.SfcStakerAndID, _epochDuration inter.Timestamp) (baseRewardWeights []*big.Int, txRewardWeights []*big.Int) {
	validationScores := make([]*big.Int, 0, len(stakers))
	originationScores := make([]*big.Int, 0, len(stakers))
	pois := make([]*big.Int, 0, len(stakers))
	stakes := make([]*big.Int, 0, len(stakers))

	if _epochDuration == 0 {
		_epochDuration = 1
	}
	epochDuration := new(big.Int).SetUint64(uint64(_epochDuration))

	for _, it := range stakers {
		stake := it.Staker.CalcTotalStake()
		poi := s.app.GetStakerPOI(it.StakerID)
		validationScore := s.app.GetActiveValidationScore(it.StakerID)
		originationScore := s.app.GetActiveOriginationScore(it.StakerID)

		stakes = append(stakes, stake)
		validationScores = append(validationScores, validationScore)
		originationScores = append(originationScores, originationScore)
		pois = append(pois, poi)
	}

	txRewardWeights = make([]*big.Int, 0, len(stakers))
	for i := range stakers {
		// txRewardWeight = ({origination score} + {CONST} * {PoI}) * {validation score}
		// origination score is roughly proportional to {validation score} * {stake}, so the whole formula is roughly
		// {stake} * {validation score} ^ 2
		poiWithRatio := new(big.Int).Mul(pois[i], s.config.Net.Economy.TxRewardPoiImpact)
		poiWithRatio.Div(poiWithRatio, lachesis.PercentUnit)

		txRewardWeight := new(big.Int).Add(originationScores[i], poiWithRatio)
		txRewardWeight.Mul(txRewardWeight, validationScores[i])
		txRewardWeight.Div(txRewardWeight, epochDuration)
		if txRewardWeight.Cmp(max128) > 0 {
			txRewardWeight = new(big.Int).Set(max128) // never going to get here
		}

		txRewardWeights = append(txRewardWeights, txRewardWeight)
	}

	baseRewardWeights = make([]*big.Int, 0, len(stakers))
	for i := range stakers {
		// baseRewardWeight = {stake} * {validationScore ^ 2}
		baseRewardWeight := new(big.Int).Set(stakes[i])
		for pow := 0; pow < 2; pow++ {
			baseRewardWeight.Mul(baseRewardWeight, validationScores[i])
			baseRewardWeight.Div(baseRewardWeight, epochDuration)
		}
		if baseRewardWeight.Cmp(max128) > 0 {
			baseRewardWeight = new(big.Int).Set(max128) // never going to get here
		}

		baseRewardWeights = append(baseRewardWeights, baseRewardWeight)
	}

	return baseRewardWeights, txRewardWeights
}

// getRewardPerSec returns current rewardPerSec, depending on config and value provided by SFC
func (s *Service) getRewardPerSec() *big.Int {
	rewardPerSecond := s.app.GetSfcConstants(s.engine.GetEpoch() - 1).BaseRewardPerSec
	if rewardPerSecond == nil || rewardPerSecond.Sign() == 0 {
		rewardPerSecond = s.config.Net.Economy.InitialRewardPerSecond
	}
	if rewardPerSecond.Cmp(s.config.Net.Economy.MaxRewardPerSecond) > 0 {
		rewardPerSecond = s.config.Net.Economy.MaxRewardPerSecond
	}
	return new(big.Int).Set(rewardPerSecond)
}

// getOfflinePenaltyThreshold returns current offlinePenaltyThreshold, depending on config and value provided by SFC
func (s *Service) getOfflinePenaltyThreshold() app.BlocksMissed {
	v := s.app.GetSfcConstants(s.engine.GetEpoch() - 1).OfflinePenaltyThreshold
	if v.Num == 0 {
		v.Num = s.config.Net.Economy.InitialOfflinePenaltyThreshold.BlocksNum
	}
	if v.Period == 0 {
		v.Period = inter.Timestamp(s.config.Net.Economy.InitialOfflinePenaltyThreshold.Period)
	}
	return v
}

// processSfc applies the new SFC state
func (s *Service) processSfc(block *inter.Block, receipts types.Receipts, blockFee *big.Int, sealEpoch bool, cheaters inter.Cheaters, statedb *state.StateDB) {
	// s.engineMu is locked here

	// process SFC contract logs
	epoch := s.engine.GetEpoch()
	for _, receipt := range receipts {
		for _, l := range receipt.Logs {
			if l.Address != sfc.ContractAddress {
				continue
			}
			// Add new stakers
			if l.Topics[0] == sfcpos.Topics.CreatedStake && len(l.Topics) > 2 && len(l.Data) >= 32 {
				stakerID := idx.StakerID(new(big.Int).SetBytes(l.Topics[1][:]).Uint64())
				address := common.BytesToAddress(l.Topics[2][12:])
				amount := new(big.Int).SetBytes(l.Data[0:32])

				s.app.SetSfcStaker(stakerID, &sfctype.SfcStaker{
					Address:      address,
					CreatedEpoch: epoch,
					CreatedTime:  block.Time,
					StakeAmount:  amount,
					DelegatedMe:  big.NewInt(0),
				})
			}

			// Increase stakes
			if l.Topics[0] == sfcpos.Topics.IncreasedStake && len(l.Topics) > 1 && len(l.Data) >= 32 {
				stakerID := idx.StakerID(new(big.Int).SetBytes(l.Topics[1][:]).Uint64())
				newAmount := new(big.Int).SetBytes(l.Data[0:32])

				staker := s.app.GetSfcStaker(stakerID)
				if staker == nil {
					s.Log.Warn("Internal SFC index isn't synced with SFC contract")
					continue
				}
				staker.StakeAmount = newAmount
				s.app.SetSfcStaker(stakerID, staker)
			}

			// Add new delegations
			if l.Topics[0] == sfcpos.Topics.CreatedDelegation && len(l.Topics) > 1 && len(l.Data) >= 32 {
				address := common.BytesToAddress(l.Topics[1][12:])
				toStakerID := idx.StakerID(new(big.Int).SetBytes(l.Topics[2][:]).Uint64())
				amount := new(big.Int).SetBytes(l.Data[0:32])

				staker := s.app.GetSfcStaker(toStakerID)
				if staker == nil {
					s.Log.Warn("Internal SFC index isn't synced with SFC contract")
					continue
				}
				staker.DelegatedMe.Add(staker.DelegatedMe, amount)

				s.app.SetSfcDelegation(sfctype.DelegationID{address, toStakerID}, &sfctype.SfcDelegation{
					CreatedEpoch: epoch,
					CreatedTime:  block.Time,
					Amount:       amount,
				})
				s.app.SetSfcStaker(toStakerID, staker)
			}

			// Deactivate stakes
			if (l.Topics[0] == sfcpos.Topics.DeactivatedStake || l.Topics[0] == sfcpos.Topics.PreparedToWithdrawStake) && len(l.Topics) > 1 {
				stakerID := idx.StakerID(new(big.Int).SetBytes(l.Topics[1][:]).Uint64())

				staker := s.app.GetSfcStaker(stakerID)
				staker.DeactivatedEpoch = epoch
				staker.DeactivatedTime = block.Time
				s.app.SetSfcStaker(stakerID, staker)
			}

			// Deactivate delegations
			if (l.Topics[0] == sfcpos.Topics.DeactivatedDelegation || l.Topics[0] == sfcpos.Topics.PreparedToWithdrawDelegation) && len(l.Topics) > 2 {
				address := common.BytesToAddress(l.Topics[1][12:])
				stakerID := idx.StakerID(new(big.Int).SetBytes(l.Topics[2][:]).Uint64())
				id := sfctype.DelegationID{address, stakerID}

				delegation := s.app.GetSfcDelegation(id)
				staker := s.app.GetSfcStaker(stakerID)
				if staker != nil {
					staker.DelegatedMe.Sub(staker.DelegatedMe, delegation.Amount)
					if staker.DelegatedMe.Sign() < 0 {
						staker.DelegatedMe = big.NewInt(0)
					}
					s.app.SetSfcStaker(stakerID, staker)
				}
				delegation.DeactivatedEpoch = epoch
				delegation.DeactivatedTime = block.Time
				s.app.SetSfcDelegation(id, delegation)
			}

			// Update stake
			if l.Topics[0] == sfcpos.Topics.UpdatedStake && len(l.Topics) > 1 && len(l.Data) >= 64 {
				stakerID := idx.StakerID(new(big.Int).SetBytes(l.Topics[1][:]).Uint64())
				newAmount := new(big.Int).SetBytes(l.Data[0:32])
				newDelegatedMe := new(big.Int).SetBytes(l.Data[32:64])

				staker := s.app.GetSfcStaker(stakerID)
				if staker == nil {
					s.Log.Warn("Internal SFC index isn't synced with SFC contract")
					continue
				}
				staker.StakeAmount = newAmount
				staker.DelegatedMe = newDelegatedMe
				s.app.SetSfcStaker(stakerID, staker)
			}

			// Update delegation
			if l.Topics[0] == sfcpos.Topics.UpdatedDelegation && len(l.Topics) > 3 && len(l.Data) >= 32 {
				address := common.BytesToAddress(l.Topics[1][12:])
				oldStakerID := idx.StakerID(new(big.Int).SetBytes(l.Topics[3][:]).Uint64())
				newStakerID := idx.StakerID(new(big.Int).SetBytes(l.Topics[3][:]).Uint64())
				newAmount := new(big.Int).SetBytes(l.Data[0:32])
				oldId := sfctype.DelegationID{address, oldStakerID}
				newId := sfctype.DelegationID{address, newStakerID}

				delegation := s.app.GetSfcDelegation(oldId)
				if delegation == nil {
					s.Log.Warn("Internal SFC index isn't synced with SFC contract")
					continue
				}
				delegation.Amount = newAmount
				s.app.DelSfcDelegation(oldId)
				s.app.SetSfcDelegation(newId, delegation)
			}

			// Delete stakes
			if l.Topics[0] == sfcpos.Topics.WithdrawnStake && len(l.Topics) > 1 {
				stakerID := idx.StakerID(new(big.Int).SetBytes(l.Topics[1][:]).Uint64())
				s.delAllStakerData(stakerID)
			}

			// Delete delegations
			if l.Topics[0] == sfcpos.Topics.WithdrawnDelegation && len(l.Topics) > 2 {
				address := common.BytesToAddress(l.Topics[1][12:])
				stakerID := idx.StakerID(new(big.Int).SetBytes(l.Topics[2][:]).Uint64())
				s.delAllDelegationData(sfctype.DelegationID{address, stakerID})
			}

			// Track changes of constants by SFC
			if l.Topics[0] == sfcpos.Topics.UpdatedBaseRewardPerSec && len(l.Data) >= 32 {
				baseRewardPerSec := new(big.Int).SetBytes(l.Data[0:32])
				constants := s.app.GetSfcConstants(epoch)
				constants.BaseRewardPerSec = baseRewardPerSec
				s.app.SetSfcConstants(epoch, constants)
			}
			if l.Topics[0] == sfcpos.Topics.UpdatedGasPowerAllocationRate && len(l.Data) >= 64 {
				shortAllocationRate := new(big.Int).SetBytes(l.Data[0:32])
				longAllocationRate := new(big.Int).SetBytes(l.Data[32:64])
				constants := s.app.GetSfcConstants(epoch)
				constants.ShortGasPowerAllocPerSec = shortAllocationRate.Uint64()
				constants.LongGasPowerAllocPerSec = longAllocationRate.Uint64()
				s.app.SetSfcConstants(epoch, constants)
			}
			if l.Topics[0] == sfcpos.Topics.UpdatedOfflinePenaltyThreshold && len(l.Data) >= 64 {
				blocksNum := new(big.Int).SetBytes(l.Data[0:32])
				period := new(big.Int).SetBytes(l.Data[32:64])
				constants := s.app.GetSfcConstants(epoch)
				constants.OfflinePenaltyThreshold.Num = idx.Block(blocksNum.Uint64())
				constants.OfflinePenaltyThreshold.Period = inter.Timestamp(period.Uint64())
				s.app.SetSfcConstants(epoch, constants)
			}
			if l.Topics[0] == sfcpos.Topics.UpdatedMinGasPrice && len(l.Data) >= 32 {
				minGasPrice := new(big.Int).SetBytes(l.Data[0:32])
				constants := s.app.GetSfcConstants(epoch)
				constants.MinGasPrice = minGasPrice
				s.app.SetSfcConstants(epoch, constants)
			}

			if l.Topics[0] == sfcpos.Topics.NetworkUpgradeActivated && len(l.Data) >= 32 {
				minVersion := new(big.Int).SetBytes(l.Data[0:32])
<<<<<<< HEAD
				if minVersion.Sign() > 0 {
=======
				if minVersion.Cmp(version.AsBigInt()) > 0 {
>>>>>>> d31fc4b1
					errlock.Permanent(errors.New("Node is shutting down due to a non-supported network upgrade.\n" +
						"Please upgrade the node to continue."))
				}
			}

			// Track rewards (API-only)
			if l.Topics[0] == sfcpos.Topics.ClaimedValidatorReward && len(l.Topics) > 1 && len(l.Data) >= 32 {
				stakerID := idx.StakerID(new(big.Int).SetBytes(l.Topics[1][:]).Uint64())
				reward := new(big.Int).SetBytes(l.Data[0:32])

				s.app.IncStakerClaimedRewards(stakerID, reward)
			}
			if l.Topics[0] == sfcpos.Topics.ClaimedDelegationReward && len(l.Topics) > 2 && len(l.Data) >= 32 {
				address := common.BytesToAddress(l.Topics[1][12:])
				stakerID := idx.StakerID(new(big.Int).SetBytes(l.Topics[2][:]).Uint64())
				reward := new(big.Int).SetBytes(l.Data[0:32])

				s.app.IncDelegationClaimedRewards(sfctype.DelegationID{address, stakerID}, reward)
				s.app.IncStakerDelegationsClaimedRewards(stakerID, reward)
			}
		}
	}

	// Update EpochStats
	stats := s.store.GetDirtyEpochStats()
	stats.TotalFee = new(big.Int).Add(stats.TotalFee, blockFee)
	if sealEpoch {
		// dirty EpochStats becomes active
		stats.End = block.Time
		s.store.SetEpochStats(epoch, stats)

		// new dirty EpochStats
		s.store.SetDirtyEpochStats(&sfctype.EpochStats{
			Start:    block.Time,
			TotalFee: new(big.Int),
		})
	} else {
		s.store.SetDirtyEpochStats(stats)
	}

	// Write cheaters
	for _, stakerID := range cheaters {
		staker := s.app.GetSfcStaker(stakerID)
		if staker.HasFork() {
			continue
		}
		// write into DB
		staker.Status |= sfctype.ForkBit
		s.app.SetSfcStaker(stakerID, staker)
		// write into SFC contract
		position := sfcpos.Staker(stakerID)
		statedb.SetState(sfc.ContractAddress, position.Status(), utils.U64to256(staker.Status))
	}

	if sealEpoch {
		if s.app.HasSfcConstants(epoch) {
			s.app.SetSfcConstants(epoch+1, s.app.GetSfcConstants(epoch))
		}

		// Write offline validators
		for _, it := range s.app.GetSfcStakers() {
			if it.Staker.Offline() {
				continue
			}

			gotMissed := s.app.GetBlocksMissed(it.StakerID)
			badMissed := s.getOfflinePenaltyThreshold()
			if gotMissed.Num >= badMissed.Num && gotMissed.Period >= badMissed.Period {
				// write into DB
				it.Staker.Status |= sfctype.OfflineBit
				s.app.SetSfcStaker(it.StakerID, it.Staker)
				// write into SFC contract
				position := sfcpos.Staker(it.StakerID)
				statedb.SetState(sfc.ContractAddress, position.Status(), utils.U64to256(it.Staker.Status))
			}
		}

		// Write epoch snapshot (for reward)
		cheatersSet := cheaters.Set()
		epochPos := sfcpos.EpochSnapshot(epoch)
		epochValidators := s.app.GetEpochValidators(epoch)
		baseRewardWeights, txRewardWeights := s.calcRewardWeights(epochValidators, stats.Duration())

		totalBaseRewardWeight := new(big.Int)
		totalTxRewardWeight := new(big.Int)
		totalStake := new(big.Int)
		totalDelegated := new(big.Int)
		for i, it := range epochValidators {
			baseRewardWeight := baseRewardWeights[i]
			txRewardWeight := txRewardWeights[i]
			totalStake.Add(totalStake, it.Staker.StakeAmount)
			totalDelegated.Add(totalDelegated, it.Staker.DelegatedMe)

			if _, ok := cheatersSet[it.StakerID]; ok {
				continue // don't give reward to cheaters
			}
			if baseRewardWeight.Sign() == 0 && txRewardWeight.Sign() == 0 {
				continue // don't give reward to offline validators
			}

			meritPos := epochPos.ValidatorMerit(it.StakerID)

			statedb.SetState(sfc.ContractAddress, meritPos.StakeAmount(), utils.BigTo256(it.Staker.StakeAmount))
			statedb.SetState(sfc.ContractAddress, meritPos.DelegatedMe(), utils.BigTo256(it.Staker.DelegatedMe))
			statedb.SetState(sfc.ContractAddress, meritPos.BaseRewardWeight(), utils.BigTo256(baseRewardWeight))
			statedb.SetState(sfc.ContractAddress, meritPos.TxRewardWeight(), utils.BigTo256(txRewardWeight))

			totalBaseRewardWeight.Add(totalBaseRewardWeight, baseRewardWeight)
			totalTxRewardWeight.Add(totalTxRewardWeight, txRewardWeight)
		}
		baseRewardPerSec := s.getRewardPerSec()

		// set total supply
		baseRewards := new(big.Int).Mul(big.NewInt(stats.Duration().Unix()), baseRewardPerSec)
		rewards := new(big.Int).Add(baseRewards, stats.TotalFee)
		totalSupply := new(big.Int).Add(s.app.GetTotalSupply(), rewards)
		statedb.SetState(sfc.ContractAddress, sfcpos.CurrentSealedEpoch(), utils.U64to256(uint64(epoch)))
		s.app.SetTotalSupply(totalSupply)

		statedb.SetState(sfc.ContractAddress, epochPos.TotalBaseRewardWeight(), utils.BigTo256(totalBaseRewardWeight))
		statedb.SetState(sfc.ContractAddress, epochPos.TotalTxRewardWeight(), utils.BigTo256(totalTxRewardWeight))
		statedb.SetState(sfc.ContractAddress, epochPos.EpochFee(), utils.BigTo256(stats.TotalFee))
		statedb.SetState(sfc.ContractAddress, epochPos.EndTime(), utils.U64to256(uint64(stats.End.Unix())))
		statedb.SetState(sfc.ContractAddress, epochPos.Duration(), utils.U64to256(uint64(stats.Duration().Unix())))
		statedb.SetState(sfc.ContractAddress, epochPos.BaseRewardPerSecond(), utils.BigTo256(baseRewardPerSec))
		statedb.SetState(sfc.ContractAddress, epochPos.StakeTotalAmount(), utils.BigTo256(totalStake))
		statedb.SetState(sfc.ContractAddress, epochPos.DelegationsTotalAmount(), utils.BigTo256(totalDelegated))
		statedb.SetState(sfc.ContractAddress, epochPos.TotalSupply(), utils.BigTo256(totalSupply))
		statedb.SetState(sfc.ContractAddress, sfcpos.CurrentSealedEpoch(), utils.U64to256(uint64(epoch)))

		// Add balance for SFC to pay rewards
		statedb.AddBalance(sfc.ContractAddress, rewards)

		// Select new validators
		s.app.SetEpochValidators(epoch+1, s.GetActiveSfcStakers())
	}
}<|MERGE_RESOLUTION|>--- conflicted
+++ resolved
@@ -18,10 +18,7 @@
 	"github.com/Fantom-foundation/go-lachesis/lachesis/genesis/sfc/sfcpos"
 	"github.com/Fantom-foundation/go-lachesis/utils"
 	"github.com/Fantom-foundation/go-lachesis/utils/errlock"
-<<<<<<< HEAD
-=======
 	"github.com/Fantom-foundation/go-lachesis/version"
->>>>>>> d31fc4b1
 )
 
 // GetActiveSfcStakers returns stakers which will become validators in next epoch
@@ -311,11 +308,7 @@
 
 			if l.Topics[0] == sfcpos.Topics.NetworkUpgradeActivated && len(l.Data) >= 32 {
 				minVersion := new(big.Int).SetBytes(l.Data[0:32])
-<<<<<<< HEAD
-				if minVersion.Sign() > 0 {
-=======
 				if minVersion.Cmp(version.AsBigInt()) > 0 {
->>>>>>> d31fc4b1
 					errlock.Permanent(errors.New("Node is shutting down due to a non-supported network upgrade.\n" +
 						"Please upgrade the node to continue."))
 				}
