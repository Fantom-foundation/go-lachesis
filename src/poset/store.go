// +build !debug

package poset

import (
	"github.com/Fantom-foundation/go-lachesis/src/hash"
	"github.com/Fantom-foundation/go-lachesis/src/peers"
	"github.com/Fantom-foundation/go-lachesis/src/state"
)

// Store provides an interface for persistent and non-persistent stores
// to store key lachesis consensus information on a node.
type Store interface {
	TopologicalEvents() ([]Event, error) // returns event in topological order
	CacheSize() int
	Participants() (*peers.Peers, error)
	RootsBySelfParent() map[EventHash]Root
	RootsByParticipant() map[string]Root
	GetEventBlock(EventHash) (Event, error)
	SetEvent(Event) error
	ParticipantEvents(string, int64) (EventHashes, error)
	ParticipantEvent(string, int64) (EventHash, error)
	LastEventFrom(string) (EventHash, bool, error)
	LastConsensusEventFrom(string) (EventHash, bool, error)
	ConsensusEvents() EventHashes
	ConsensusEventsCount() int64
	AddConsensusEvent(Event) error
	GetRoundCreated(int64) (RoundCreated, error)
	SetRoundCreated(int64, RoundCreated) error
	GetRoundReceived(int64) (RoundReceived, error)
	SetRoundReceived(int64, RoundReceived) error
	LastRound() int64
	RoundClothos(int64) EventHashes
	RoundEvents(int64) int
	GetRoot(string) (Root, error)
	GetBlock(int64) (Block, error)
	SetBlock(Block) error
	LastBlockIndex() int64
	GetFrame(int64) (Frame, error)
	SetFrame(Frame) error
	Reset(map[string]Root) error
	Close() error
	NeedBootstrap() bool // Was the store loaded from existing db
	StorePath() string
	GetClothoCheck(int64, EventHash) (EventHash, error)
	GetClothoCreatorCheck(int64, uint64) (EventHash, error)
	AddClothoCheck(int64, uint64, EventHash) error
	AddTimeTable(EventHash, EventHash, int64) error
	GetTimeTable(EventHash) (FlagTable, error)
	// StateDB returns state database
	StateDB() state.Database
<<<<<<< HEAD
	StateRoot() hash.Hash
=======
	StateRoot() common.Hash
	CheckFrameFinality(int64) bool
	ProcessOutFrame(int64, string) error
>>>>>>> 14e65083
}<|MERGE_RESOLUTION|>--- conflicted
+++ resolved
@@ -49,11 +49,7 @@
 	GetTimeTable(EventHash) (FlagTable, error)
 	// StateDB returns state database
 	StateDB() state.Database
-<<<<<<< HEAD
 	StateRoot() hash.Hash
-=======
-	StateRoot() common.Hash
 	CheckFrameFinality(int64) bool
 	ProcessOutFrame(int64, string) error
->>>>>>> 14e65083
 }