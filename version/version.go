package version

import (
	"fmt"
	"math/big"

	"github.com/ethereum/go-ethereum/params"
)

func init() {
<<<<<<< HEAD
	params.VersionMajor = 0     // Major version component of the current release
	params.VersionMinor = 6     // Minor version component of the current release
	params.VersionPatch = 0     // Patch version component of the current release
	params.VersionMeta = "rc.3" // Version metadata to append to the version string
=======
	params.VersionMajor = 1     // Major version component of the current release
	params.VersionMinor = 0     // Minor version component of the current release
	params.VersionPatch = 0     // Patch version component of the current release
	params.VersionMeta = "rc.0" // Version metadata to append to the version string
}

func BigToString(b *big.Int) string {
	if len(b.Bytes()) > 8 {
		return "_malformed_version_"
	}
	return U64ToString(b.Uint64())
}

func U64ToString(v uint64) string {
	return fmt.Sprintf("%d.%d.%d", (v/1e12)%1e6, (v/1e6)%1e6, v%1e6)
}

func AsString() string {
	return fmt.Sprintf("%d.%d.%d", params.VersionMajor, params.VersionMinor, params.VersionPatch)
}

func AsU64() uint64 {
	return asU64(uint16(params.VersionMajor), uint16(params.VersionMinor), uint16(params.VersionPatch))
}

func AsBigInt() *big.Int {
	return new(big.Int).SetUint64(AsU64())
}

func asU64(vMajor, vMinor, vPatch uint16) uint64 {
	return uint64(vMajor)*1e12 + uint64(vMinor)*1e6 + uint64(vPatch)
>>>>>>> b80ba50f
}<|MERGE_RESOLUTION|>--- conflicted
+++ resolved
@@ -8,12 +8,6 @@
 )
 
 func init() {
-<<<<<<< HEAD
-	params.VersionMajor = 0     // Major version component of the current release
-	params.VersionMinor = 6     // Minor version component of the current release
-	params.VersionPatch = 0     // Patch version component of the current release
-	params.VersionMeta = "rc.3" // Version metadata to append to the version string
-=======
 	params.VersionMajor = 1     // Major version component of the current release
 	params.VersionMinor = 0     // Minor version component of the current release
 	params.VersionPatch = 0     // Patch version component of the current release
@@ -45,5 +39,4 @@
 
 func asU64(vMajor, vMinor, vPatch uint16) uint64 {
 	return uint64(vMajor)*1e12 + uint64(vMinor)*1e6 + uint64(vPatch)
->>>>>>> b80ba50f
 }