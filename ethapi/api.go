--- conflicted
+++ resolved
@@ -874,12 +874,7 @@
 	if args.Gas != nil && uint64(*args.Gas) >= params.TxGas {
 		hi = uint64(*args.Gas)
 	} else {
-<<<<<<< HEAD
-		// Retrieve the block to act as the gas ceiling
-		hi = basic_check.MaxGasPowerUsed
-=======
 		hi = basiccheck.MaxGasPowerUsed
->>>>>>> e27da00d
 	}
 	if gasCap != nil && hi > gasCap.Uint64() {
 		log.Warn("Caller gas above allowance, capping", "requested", hi, "cap", gasCap)
@@ -1049,12 +1044,8 @@
 	return fields, nil
 }
 
-<<<<<<< HEAD
-func RPCMarshalHeader(head *evm_core.EvmHeader) map[string]interface{} {
-=======
 // RPCMarshalHeader converts the given header to the RPC output .
 func RPCMarshalHeader(head *evmcore.EvmHeader) map[string]interface{} {
->>>>>>> e27da00d
 	return map[string]interface{}{
 		"number":           (*hexutil.Big)(head.Number),
 		"hash":             head.Hash, // store EvmBlock's hash in extra, because extra is always empty
@@ -1435,11 +1426,7 @@
 		args.Nonce = (*hexutil.Uint64)(&nonce)
 	}
 	if args.Data != nil && args.Input != nil && !bytes.Equal(*args.Data, *args.Input) {
-<<<<<<< HEAD
 		return errors.New(`both "data" and "input" are set and not equal. Please use "input" to pass transaction call data.`)
-=======
-		return errors.New(`Both "data" and "input" are set and not equal. Please use "input" to pass transaction call data`)
->>>>>>> e27da00d
 	}
 	if args.To == nil {
 		// Contract creation
