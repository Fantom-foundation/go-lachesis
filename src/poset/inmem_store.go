package poset

import (
	"fmt"
	"os"
	"strconv"
	"sync"

	cm "github.com/Fantom-foundation/go-lachesis/src/common"
	"github.com/Fantom-foundation/go-lachesis/src/peers"
	"github.com/hashicorp/golang-lru"
	"github.com/golang/protobuf/proto"
)

type InmemStore struct {
	cacheSize              int
	participants           *peers.Peers
	eventCache             *lru.Cache
	roundCache             *lru.Cache
	blockCache             *lru.Cache
	frameCache             *lru.Cache
	consensusCache         *cm.RollingIndex
	totConsensusEvents     int64
	participantEventsCache *ParticipantEventsCache
	rootsByParticipant     map[string]Root //[participant] => Root
	rootsBySelfParent      map[string]Root //[Root.SelfParent.Hash] => Root
	lastRound              int64
	lastConsensusEvents    map[string]string //[participant] => hex() of last consensus event
	lastBlock              int64

	lastRoundLocker          sync.RWMutex
	lastBlockLocker          sync.RWMutex
	totConsensusEventsLocker sync.RWMutex
}

func NewInmemStore(participants *peers.Peers, cacheSize int) *InmemStore {
	rootsByParticipant := make(map[string]Root)

	for pk, pid := range participants.GetByPubKeys() {
		root := NewBaseRoot(pid.ID)
		rootsByParticipant[pk] = root
	}

	eventCache, err := lru.New(cacheSize)
	if err != nil {
		fmt.Println("Unable to init InmemStore.eventCache:", err)
		os.Exit(31)
	}
	roundCache, err := lru.New(cacheSize)
	if err != nil {
		fmt.Println("Unable to init InmemStore.roundCache:", err)
		os.Exit(32)
	}
	blockCache, err := lru.New(cacheSize)
	if err != nil {
		fmt.Println("Unable to init InmemStore.blockCache:", err)
		os.Exit(33)
	}
	frameCache, err := lru.New(cacheSize)
	if err != nil {
		fmt.Println("Unable to init InmemStore.frameCache:", err)
		os.Exit(34)
	}

	store := &InmemStore{
		cacheSize:              cacheSize,
		participants:           participants,
		eventCache:             eventCache,
		roundCache:             roundCache,
		blockCache:             blockCache,
		frameCache:             frameCache,
		consensusCache:         cm.NewRollingIndex("ConsensusCache", cacheSize),
		participantEventsCache: NewParticipantEventsCache(cacheSize, participants),
		rootsByParticipant:     rootsByParticipant,
		lastRound:              -1,
		lastBlock:              -1,
		lastConsensusEvents:    map[string]string{},
	}

	participants.OnNewPeer(func(peer *peers.Peer) {
		root := NewBaseRoot(peer.ID)
		store.rootsByParticipant[peer.PubKeyHex] = root
		store.rootsBySelfParent = nil
		store.RootsBySelfParent()
		old := store.participantEventsCache
		store.participantEventsCache = NewParticipantEventsCache(cacheSize, participants)
		store.participantEventsCache.Import(old)
	})
<<<<<<< HEAD
	if err := store.setRootEvents(store.rootsByParticipant); err != nil {
		// FIXIT: we need to modify this function to return an error state
		return store
	}
 	return store
=======
	return store
>>>>>>> 9db3e0b0
}

func (s *InmemStore) CacheSize() int {
	return s.cacheSize
}

func (s *InmemStore) Participants() (*peers.Peers, error) {
	return s.participants, nil
}

func (s *InmemStore) RootsBySelfParent() (map[string]Root, error) {
	if s.rootsBySelfParent == nil {
		s.rootsBySelfParent = make(map[string]Root)
		for _, root := range s.rootsByParticipant {
			s.rootsBySelfParent[root.SelfParent.Hash] = root
		}
	}
	return s.rootsBySelfParent, nil
}

func (s *InmemStore) GetEventBlock(key string) (Event, error) {
	res, ok := s.eventCache.Get(key)
	if !ok {
		return Event{}, cm.NewStoreErr("EventCache", cm.KeyNotFound, key)
	}

	return res.(Event), nil
}

func (s *InmemStore) SetEvent(event Event) error {
	key := event.Hex()
	_, err := s.GetEventBlock(key)
	if err != nil && !cm.Is(err, cm.KeyNotFound) {
		return err
	}
	if cm.Is(err, cm.KeyNotFound) {
		if err := s.addParticpantEvent(event.GetCreator(), key, event.Index()); err != nil {
			return err
		}
	}

	// fmt.Println("Adding event to cache", event.Hex())
	s.eventCache.Add(key, event)

	return nil
}

func (s *InmemStore) addParticpantEvent(participant string, hash string, index int64) error {
	return s.participantEventsCache.Set(participant, hash, index)
}

func (s *InmemStore) ParticipantEvents(participant string, skip int64) ([]string, error) {
	return s.participantEventsCache.Get(participant, skip)
}

func (s *InmemStore) ParticipantEvent(participant string, index int64) (string, error) {
	ev, err := s.participantEventsCache.GetItem(participant, index)
	if err != nil {
		root, ok := s.rootsByParticipant[participant]
		if !ok {
			return "", cm.NewStoreErr("InmemStore.Roots", cm.NoRoot, participant)
		}
		if root.SelfParent.Index == index {
			ev = root.SelfParent.Hash
			err = nil
		}
	}
	return ev, err
}

func (s *InmemStore) LastEventFrom(participant string) (last string, isRoot bool, err error) {
	//try to get the last event from this participant
	last, err = s.participantEventsCache.GetLast(participant)

	//if there is none, grab the root
	if err != nil && cm.Is(err, cm.Empty) {
		root, ok := s.rootsByParticipant[participant]
		if ok {
			last = root.SelfParent.Hash
			isRoot = true
			err = nil
		} else {
			err = cm.NewStoreErr("InmemStore.Roots", cm.NoRoot, participant)
		}
	}
	return
}

func (s *InmemStore) LastConsensusEventFrom(participant string) (last string, isRoot bool, err error) {
	//try to get the last consensus event from this participant
	last, ok := s.lastConsensusEvents[participant]
	//if there is none, grab the root
	if !ok {
		root, ok := s.rootsByParticipant[participant]
		if ok {
			last = root.SelfParent.Hash
			isRoot = true
		} else {
			err = cm.NewStoreErr("InmemStore.Roots", cm.NoRoot, participant)
		}
	}
	return
}

func (s *InmemStore) KnownEvents() map[int64]int64 {
	known := s.participantEventsCache.Known()
	for p, pid := range s.participants.GetByPubKeys() {
		if known[pid.ID] == -1 {
			root, ok := s.rootsByParticipant[p]
			if ok {
				known[pid.ID] = root.SelfParent.Index
			}
		}
	}
	return known
}

func (s *InmemStore) ConsensusEvents() []string {
	lastWindow, _ := s.consensusCache.GetLastWindow()
	res := make([]string, len(lastWindow))
	for i, item := range lastWindow {
		res[i] = item.(string)
	}
	return res
}

func (s *InmemStore) ConsensusEventsCount() int64 {
	s.totConsensusEventsLocker.RLock()
	defer s.totConsensusEventsLocker.RUnlock()
	return s.totConsensusEvents
}

func (s *InmemStore) AddConsensusEvent(event Event) error {
	s.totConsensusEventsLocker.Lock()
	defer s.totConsensusEventsLocker.Unlock()
	s.consensusCache.Set(event.Hex(), s.totConsensusEvents)
	s.totConsensusEvents++
	s.lastConsensusEvents[event.GetCreator()] = event.Hex()
	return nil
}

func (s *InmemStore) GetRound(r int64) (RoundInfo, error) {
	res, ok := s.roundCache.Get(r)
	if !ok {
		return *NewRoundInfo(), cm.NewStoreErr("RoundCache", cm.KeyNotFound, strconv.FormatInt(r, 10))
	}
	return res.(RoundInfo), nil
}

func (s *InmemStore) SetRound(r int64, round RoundInfo) error {
	s.lastRoundLocker.Lock()
	defer s.lastRoundLocker.Unlock()
	s.roundCache.Add(r, round)
	if r > s.lastRound {
		s.lastRound = r
	}
	return nil
}

func (s *InmemStore) LastRound() int64 {
	s.lastRoundLocker.RLock()
	defer s.lastRoundLocker.RUnlock()
	return s.lastRound
}

func (s *InmemStore) RoundClothos(r int64) []string {
	round, err := s.GetRound(r)
	if err != nil {
		return []string{}
	}
	return round.Clotho()
}

func (s *InmemStore) RoundEvents(r int64) int {
	round, err := s.GetRound(r)
	if err != nil {
		return 0
	}
	return len(round.Message.Events)
}

func (s *InmemStore) GetRoot(participant string) (Root, error) {
	res, ok := s.rootsByParticipant[participant]
	if !ok {
		return Root{}, cm.NewStoreErr("RootCache", cm.KeyNotFound, participant)
	}
	return res, nil
}

func (s *InmemStore) GetBlock(index int64) (Block, error) {
	res, ok := s.blockCache.Get(index)
	if !ok {
		return Block{}, cm.NewStoreErr("BlockCache", cm.KeyNotFound, strconv.FormatInt(index, 10))
	}
	return res.(Block), nil
}

func (s *InmemStore) SetBlock(block Block) error {
	s.lastBlockLocker.Lock()
	defer s.lastBlockLocker.Unlock()
	index := block.Index()
	_, err := s.GetBlock(index)
	if err != nil && !cm.Is(err, cm.KeyNotFound) {
		return err
	}
	s.blockCache.Add(index, block)
	if index > s.lastBlock {
		s.lastBlock = index
	}
	return nil
}

func (s *InmemStore) LastBlockIndex() int64 {
	s.lastBlockLocker.RLock()
	defer s.lastBlockLocker.RUnlock()
	return s.lastBlock
}

func (s *InmemStore) GetFrame(index int64) (Frame, error) {
	res, ok := s.frameCache.Get(index)
	if !ok {
		return Frame{}, cm.NewStoreErr("FrameCache", cm.KeyNotFound, strconv.FormatInt(index, 10))
	}
	return res.(Frame), nil
}

func (s *InmemStore) SetFrame(frame Frame) error {
	index := frame.Round
	_, err := s.GetFrame(index)
	if err != nil && !cm.Is(err, cm.KeyNotFound) {
		return err
	}
	s.frameCache.Add(index, frame)
	return nil
}

func (s *InmemStore) Reset(roots map[string]Root) error {
	eventCache, errr := lru.New(s.cacheSize)
	if errr != nil {
		fmt.Println("Unable to reset InmemStore.eventCache:", errr)
		os.Exit(41)
	}
	roundCache, errr := lru.New(s.cacheSize)
	if errr != nil {
		fmt.Println("Unable to reset InmemStore.roundCache:", errr)
		os.Exit(42)
	}
	// FIXIT: Should we recreate blockCache, frameCache and participantEventsCache here as well
	//        and reset lastConsensusEvents ?
	s.rootsByParticipant = roots
	s.rootsBySelfParent = nil
	s.eventCache = eventCache
	s.roundCache = roundCache
	s.consensusCache = cm.NewRollingIndex("ConsensusCache", s.cacheSize)
	err := s.participantEventsCache.Reset()
	s.lastRoundLocker.Lock()
	s.lastRound = -1
	s.lastRoundLocker.Unlock()
	s.lastBlockLocker.Lock()
	s.lastBlock = -1
	s.lastBlockLocker.Unlock()

	if _, err := s.RootsBySelfParent(); err != nil {
		return err
	}

	return err
}

func (s *InmemStore) Close() error {
	return nil
}

func (s *InmemStore) NeedBoostrap() bool {
	return false
}

func (s *InmemStore) StorePath() string {
	return ""
}

func (s *InmemStore) setRootEvents(roots map[string]Root) error {
	for participant, root := range roots {
		var creator []byte
		fmt.Sscanf(participant, "0x%X", &creator)
		flagTable := map[string]int64{root.SelfParent.Hash: 1}
		ft, _ := proto.Marshal(&FlagTableWrapper { Body: flagTable })
		body := EventBody{
			Creator:              creator,/*s.participants.ByPubKey[participant].PubKey,*/
			Index:                root.SelfParent.Index,
			Parents:              []string{"",""},
		}
		event := Event{
			Message: EventMessage {
				Hex: root.SelfParent.Hash,
				CreatorID: root.SelfParent.CreatorID,
				TopologicalIndex: -1,
				Body:      &body,
				FlagTable: ft,
				LamportTimestamp: 0,
				Round:            0,
				RoundReceived:    0 /*RoundNIL*/,
				WitnessProof: []string{root.SelfParent.Hash},
			},
		}
		if err := s.SetEvent(event); err != nil {
			return err
		}
	}
	return nil
}<|MERGE_RESOLUTION|>--- conflicted
+++ resolved
@@ -86,15 +86,11 @@
 		store.participantEventsCache = NewParticipantEventsCache(cacheSize, participants)
 		store.participantEventsCache.Import(old)
 	})
-<<<<<<< HEAD
 	if err := store.setRootEvents(store.rootsByParticipant); err != nil {
 		// FIXIT: we need to modify this function to return an error state
 		return store
 	}
  	return store
-=======
-	return store
->>>>>>> 9db3e0b0
 }
 
 func (s *InmemStore) CacheSize() int {
