package poset

import (
	"fmt"

	"github.com/golang/protobuf/proto"
)

/*
Roots constitute the base of a Poset. Each Participant is assigned a Root on
top of which Events will be added. The first Event of a participant must have a
Self-Parent and an Other-Parent that match its Root X and Y respectively.

This construction allows us to initialize Posets where the first Events are
taken from the middle of another Poset

ex 1:

-----------------        -----------------       -----------------
- Event E0      -        - Event E1      -       - Event E2      -
- SP = ""       -        - SP = ""       -       - SP = ""       -
- OP = ""       -        - OP = ""       -       - OP = ""       -
-----------------        -----------------       -----------------
        |                        |                       |
-----------------		 -----------------		 -----------------
- Root 0        - 		 - Root 1        - 		 - Root 2        -
- X = Y = ""    - 		 - X = Y = ""    -		 - X = Y = ""    -
- Index= -1     -		 - Index= -1     -       - Index= -1     -
- Others= empty - 		 - Others= empty -       - Others= empty -
-----------------		 -----------------       -----------------

ex 2:

-----------------
- Event E02     -
- SP = E01      -
- OP = E_OLD    -
-----------------
       |
-----------------
- Event E01     -
- SP = E00      -
- OP = E10      -  \
-----------------    \
       |               \
-----------------        -----------------       -----------------
- Event E00     -        - Event E10     -       - Event E20     -
- SP = x0       -        - SP = x1       -       - SP = x2       -
- OP = y0       -        - OP = y1       -       - OP = y2       -
-----------------        -----------------       -----------------
        |                        |                       |
-----------------		 -----------------		 -----------------
- Root 0        - 		 - Root 1        - 		 - Root 2        -
- X: x0, Y: y0  - 		 - X: x1, Y: y1  - 		 - X: x2, Y: y2  -
- Index= i0     -		 - Index= i1     -       - Index= i2     -
- Others= {     - 		 - Others= empty -       - Others= empty -
-  E02: E_OLD   -        -----------------       -----------------
- }             -
-----------------
*/

// RootEvent contains enough information about an Event and its direct dominated
// to allow inserting Events on top of it.
<<<<<<< HEAD
=======

>>>>>>> 83d03f42
// NewBaseRootEvent creates a RootEvent corresponding to the the very beginning
// of a Poset.
func NewBaseRootEvent(creatorID int64) RootEvent {
	hash := fmt.Sprintf("Root%d", creatorID)
	res := RootEvent{
		Hash:             hash,
		CreatorID:        creatorID,
		Index:            -1,
		LamportTimestamp: -1,
		Round:            -1,
	}
	return res
}

// Equals compares two root events for equality
func (re *RootEvent) Equals(that *RootEvent) bool {
	return re.Hash == that.Hash &&
		re.CreatorID == that.CreatorID &&
		re.Index == that.Index &&
		re.LamportTimestamp == that.LamportTimestamp &&
		re.Round == that.Round
}

// Root forms a base on top of which a participant's Events can be inserted. It
// contains the SelfParent of the first dominated of the Root, as well as other
// Events, belonging to a past before the Root, which might be referenced
// in future Events. NextRound corresponds to a proposed value for the child's
// Round; it is only used if the child's OtherParent is empty or NOT in the
// Root's Others.
<<<<<<< HEAD
=======

>>>>>>> 83d03f42
// NewBaseRoot initializes a Root object for a fresh Poset.
func NewBaseRoot(creatorID int64) Root {
	rootEvent := NewBaseRootEvent(creatorID)
	res := Root{
		NextRound:  0,
		SelfParent: &rootEvent,
		Others:     map[string]*RootEvent{},
	}
	return res
}

<<<<<<< HEAD
=======
// EqualsMapStringRootEvent compares the equality of two string maps of root events
>>>>>>> 83d03f42
func EqualsMapStringRootEvent(this map[string]*RootEvent, that map[string]*RootEvent) bool {
	if len(this) != len(that) {
		return false
	}
	for k, v := range this {
		v2, ok := that[k]
		if !ok || !v2.Equals(v) {
			return false
		}
	}
	return true
}

// Equals compares two roots
func (root *Root) Equals(that *Root) bool {
	return root.NextRound == that.NextRound &&
		root.SelfParent.Equals(that.SelfParent) &&
		EqualsMapStringRootEvent(root.Others, that.Others)
}

// ProtoMarshal converts root to protobuff
func (root *Root) ProtoMarshal() ([]byte, error) {
	var bf proto.Buffer
	bf.SetDeterministic(true)
	if err := bf.Marshal(root); err != nil {
		return nil, err
	}
	return bf.Bytes(), nil
}

// ProtoUnmarshal converts protobuff to a root struct
func (root *Root) ProtoUnmarshal(data []byte) error {
	return proto.Unmarshal(data, root)
}<|MERGE_RESOLUTION|>--- conflicted
+++ resolved
@@ -61,10 +61,7 @@
 
 // RootEvent contains enough information about an Event and its direct dominated
 // to allow inserting Events on top of it.
-<<<<<<< HEAD
-=======
 
->>>>>>> 83d03f42
 // NewBaseRootEvent creates a RootEvent corresponding to the the very beginning
 // of a Poset.
 func NewBaseRootEvent(creatorID int64) RootEvent {
@@ -94,10 +91,7 @@
 // in future Events. NextRound corresponds to a proposed value for the child's
 // Round; it is only used if the child's OtherParent is empty or NOT in the
 // Root's Others.
-<<<<<<< HEAD
-=======
 
->>>>>>> 83d03f42
 // NewBaseRoot initializes a Root object for a fresh Poset.
 func NewBaseRoot(creatorID int64) Root {
 	rootEvent := NewBaseRootEvent(creatorID)
@@ -109,10 +103,7 @@
 	return res
 }
 
-<<<<<<< HEAD
-=======
 // EqualsMapStringRootEvent compares the equality of two string maps of root events
->>>>>>> 83d03f42
 func EqualsMapStringRootEvent(this map[string]*RootEvent, that map[string]*RootEvent) bool {
 	if len(this) != len(that) {
 		return false
