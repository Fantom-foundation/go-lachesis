--- conflicted
+++ resolved
@@ -406,11 +406,7 @@
 		return err
 	}
 	// add unknown events
-<<<<<<< HEAD
 	for _, we := range unknownEvents {
-=======
-	for _/*k*/, we := range unknownEvents {
->>>>>>> 14e65083
 		c.logger.WithFields(logrus.Fields{
 			"unknown_events": fmt.Sprintf("%#v", we),
 		}).Debug("unknownEvents")
@@ -431,15 +427,9 @@
 			}
 		}
 
-<<<<<<< HEAD
 		// assume events come in in topological order
 		// so the last event corresponds to other-head
-		if peer.PubKeyHex == ev.GetCreator() {
-=======
-		// assume last event corresponds to other-head
-		//if k == len(unknownEvents)-1 {
-		if ev.GetCreator() == peer.Message.PubKeyHex {
->>>>>>> 14e65083
+		if peer.Message.PubKeyHex == ev.GetCreator() {
 			otherHead = ev.Hash()
 		}
 	}
