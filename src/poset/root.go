package poset

import (
	"bytes"
	"fmt"

	"github.com/golang/protobuf/proto"
)

/*
Roots constitute the base of a Poset. Each Participant is assigned a Root on
top of which Events will be added. The first Event of a participant must have a
Self-Parent and an Other-Parent that match its Root X and Y respectively.

This construction allows us to initialize Posets where the first Events are
taken from the middle of another Poset

ex 1:

-----------------        -----------------       -----------------
- Event E0      -        - Event E1      -       - Event E2      -
- SP = ""       -        - SP = ""       -       - SP = ""       -
- OP = ""       -        - OP = ""       -       - OP = ""       -
-----------------        -----------------       -----------------
        |                        |                       |
-----------------		 -----------------		 -----------------
- Root 0        - 		 - Root 1        - 		 - Root 2        -
- X = Y = ""    - 		 - X = Y = ""    -		 - X = Y = ""    -
- Index= -1     -		 - Index= -1     -       - Index= -1     -
- Others= empty - 		 - Others= empty -       - Others= empty -
-----------------		 -----------------       -----------------

ex 2:

-----------------
- Event E02     -
- SP = E01      -
- OP = E_OLD    -
-----------------
       |
-----------------
- Event E01     -
- SP = E00      -
- OP = E10      -  \
-----------------    \
       |               \
-----------------        -----------------       -----------------
- Event E00     -        - Event E10     -       - Event E20     -
- SP = x0       -        - SP = x1       -       - SP = x2       -
- OP = y0       -        - OP = y1       -       - OP = y2       -
-----------------        -----------------       -----------------
        |                        |                       |
-----------------		 -----------------		 -----------------
- Root 0        - 		 - Root 1        - 		 - Root 2        -
- X: x0, Y: y0  - 		 - X: x1, Y: y1  - 		 - X: x2, Y: y2  -
- Index= i0     -		 - Index= i1     -       - Index= i2     -
- Others= {     - 		 - Others= empty -       - Others= empty -
-  E02: E_OLD   -        -----------------       -----------------
- }             -
-----------------
*/

// RootEvent contains enough information about an Event and its direct dominated
// to allow inserting Events on top of it.

// NewBaseRootEvent creates a RootEvent corresponding to the the very beginning
// of a Poset.
<<<<<<< HEAD
func NewBaseRootEvent(creatorID uint64) RootEvent {
	hash := fmt.Sprintf("Root%d", creatorID)
=======
func NewBaseRootEvent(creatorID int64) RootEvent {
	hash := GenRootSelfParent(creatorID)
>>>>>>> 2525c31f
	res := RootEvent{
		Hash:             hash.Bytes(),
		CreatorID:        creatorID,
		Index:            -1,
		LamportTimestamp: -1,
		Round:            -1,
	}
	return res
}

// Equals compares two root events for equality
func (re *RootEvent) Equals(that *RootEvent) bool {
	return bytes.Equal(re.Hash, that.Hash) &&
		re.CreatorID == that.CreatorID &&
		re.Index == that.Index &&
		re.LamportTimestamp == that.LamportTimestamp &&
		re.Round == that.Round
}

// Root forms a base on top of which a participant's Events can be inserted. It
// contains the SelfParent of the first dominated of the Root, as well as other
// Events, belonging to a past before the Root, which might be referenced
// in future Events. NextRound corresponds to a proposed value for the child's
// Round; it is only used if the child's OtherParent is empty or NOT in the
// Root's Others.

// NewBaseRoot initializes a Root object for a fresh Poset.
func NewBaseRoot(creatorID uint64) *Root {
	rootEvent := NewBaseRootEvent(creatorID)
	res := &Root{
		NextRound:  0,
		SelfParent: &rootEvent,
		Others:     map[string]*RootEvent{},
	}
	return res
}

// EqualsMapStringRootEvent compares the equality of two string maps of root events
func EqualsMapStringRootEvent(this map[string]*RootEvent, that map[string]*RootEvent) bool {
	if len(this) != len(that) {
		return false
	}
	for k, v := range this {
		v2, ok := that[k]
		if !ok || !v2.Equals(v) {
			return false
		}
	}
	return true
}

// Equals compares two roots
func (root *Root) Equals(that *Root) bool {
	return root.NextRound == that.NextRound &&
		root.SelfParent.Equals(that.SelfParent) &&
		EqualsMapStringRootEvent(root.Others, that.Others)
}

// ProtoMarshal converts root to protobuff
func (root *Root) ProtoMarshal() ([]byte, error) {
	var bf proto.Buffer
	bf.SetDeterministic(true)
	if err := bf.Marshal(root); err != nil {
		return nil, err
	}
	return bf.Bytes(), nil
}

// ProtoUnmarshal converts protobuff to a root struct
func (root *Root) ProtoUnmarshal(data []byte) error {
	return proto.Unmarshal(data, root)
}

// GenRootSelfParent generates Event's parent hash from participant ID.
// Use it for first Event only.
func GenRootSelfParent(participantID int64) (hash EventHash) {
	bytes := []byte(fmt.Sprintf("Root%d", participantID))
	hash.Set(bytes)
	return
}<|MERGE_RESOLUTION|>--- conflicted
+++ resolved
@@ -65,13 +65,8 @@
 
 // NewBaseRootEvent creates a RootEvent corresponding to the the very beginning
 // of a Poset.
-<<<<<<< HEAD
 func NewBaseRootEvent(creatorID uint64) RootEvent {
-	hash := fmt.Sprintf("Root%d", creatorID)
-=======
-func NewBaseRootEvent(creatorID int64) RootEvent {
 	hash := GenRootSelfParent(creatorID)
->>>>>>> 2525c31f
 	res := RootEvent{
 		Hash:             hash.Bytes(),
 		CreatorID:        creatorID,
@@ -147,7 +142,7 @@
 
 // GenRootSelfParent generates Event's parent hash from participant ID.
 // Use it for first Event only.
-func GenRootSelfParent(participantID int64) (hash EventHash) {
+func GenRootSelfParent(participantID uint64) (hash EventHash) {
 	bytes := []byte(fmt.Sprintf("Root%d", participantID))
 	hash.Set(bytes)
 	return
