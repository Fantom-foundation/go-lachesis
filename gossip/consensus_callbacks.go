--- conflicted
+++ resolved
@@ -10,10 +10,10 @@
 
 	"github.com/Fantom-foundation/go-lachesis/eventcheck"
 	"github.com/Fantom-foundation/go-lachesis/evmcore"
-	"github.com/Fantom-foundation/go-lachesis/hash"
 	"github.com/Fantom-foundation/go-lachesis/inter"
 	"github.com/Fantom-foundation/go-lachesis/inter/idx"
 	"github.com/Fantom-foundation/go-lachesis/inter/pos"
+	"github.com/Fantom-foundation/go-lachesis/inter/sfctype"
 	"github.com/Fantom-foundation/go-lachesis/tracing"
 )
 
@@ -82,31 +82,9 @@
 	return s.store.Commit(e.Hash().Bytes(), immediately)
 }
 
-func EpochIsForceSealed(receipts types.Receipts) bool {
-	// temporary magic, will be placed to a constant
-	asSigHash := hash.Of([]byte("AdvanceEpoch()"))
-
-	for _, receipt := range receipts {
-		for _, log := range receipt.Logs {
-			if len(log.Topics) == 0 {
-				continue
-			}
-
-			if log.Topics[0] == asSigHash {
-				return true
-			}
-		}
-	}
-	return false
-}
-
 // applyNewState moves the state according to new block (txs execution, SFC logic, epoch sealing)
 func (s *Service) applyNewState(
 	block *inter.Block,
-<<<<<<< HEAD
-	decidedFrame idx.Frame,
-=======
->>>>>>> 9d3fb8b5
 	cheaters inter.Cheaters,
 ) (
 	*inter.Block,
@@ -140,16 +118,10 @@
 
 	// Get app
 	stateHash := s.store.GetBlock(block.Index - 1).Root
-	sealEpoch := s.abciApp.BeginBlock(block, cheaters, stateHash, s.GetEvmStateReader())
-
-<<<<<<< HEAD
-	// Process EVM txs
-	block, evmBlock, totalFee, receipts := s.executeEvmTransactions(block, evmBlock, statedb)
-	sealEpoch := s.shouldSealEpoch(block, decidedFrame, cheaters) || EpochIsForceSealed(receipts)
-=======
+	s.abciApp.BeginBlock(block, cheaters, stateHash, s.GetEvmStateReader())
+
 	// Process txs
-	block, evmBlock, totalFee, receipts := s.abciApp.DeliverTxs(block, evmBlock)
->>>>>>> 9d3fb8b5
+	block, evmBlock, totalFee, receipts, sealEpoch := s.abciApp.DeliverTxs(block, evmBlock)
 
 	// memorize block position of each tx, for indexing and origination scores
 	for i, tx := range evmBlock.Transactions {
@@ -259,8 +231,7 @@
 	s.store.DelLastHeaders(epoch - 1)
 }
 
-<<<<<<< HEAD
-func (s *Service) shouldSealEpoch(block *inter.Block, decidedFrame idx.Frame, cheaters inter.Cheaters) (sealEpoch bool) {
+func (s *Service) legacyShouldSealEpoch(block *inter.Block, decidedFrame idx.Frame, cheaters inter.Cheaters) (sealEpoch bool) {
 	// if cheater is confirmed, seal epoch right away to prune them from of BFT validators list
 	epochStart := s.store.GetEpochStats(pendingEpoch).Start
 	sealEpoch = decidedFrame >= s.config.Net.Dag.MaxEpochBlocks
@@ -275,27 +246,16 @@
 
 	confirmBlocksMeter.Inc(1)
 
-	block, evmBlock, receipts, txPositions, newAppHash, sealEpoch := s.applyNewState(block, decidedFrame, cheaters)
-=======
-// applyBlock execs ordered txns of new block on state, and fills the block DB indexes.
-func (s *Service) applyBlock(block *inter.Block, decidedFrame idx.Frame, cheaters inter.Cheaters) (newAppHash common.Hash, sealEpoch bool) {
-	// s.engineMu is locked here
-
-	confirmBlocksMeter.Inc(1)
-
 	// TODO: legacy sanity check, remove it after few releases
-	epochStart := s.store.GetEpochStats(pendingEpoch).Start
-	legacySealEpoch := decidedFrame >= s.config.Net.Dag.MaxEpochBlocks
-	legacySealEpoch = legacySealEpoch || block.Time-epochStart >= inter.Timestamp(s.config.Net.Dag.MaxEpochDuration)
-	legacySealEpoch = legacySealEpoch || cheaters.Len() > 0
+	legacySealEpoch := s.legacyShouldSealEpoch(block, decidedFrame, cheaters)
 
 	block, evmBlock, receipts, txPositions, newAppHash, sealEpoch := s.applyNewState(block, cheaters)
 
 	// TODO: legacy sanity check, remove it after few releases
+	legacySealEpoch = legacySealEpoch || sfctype.EpochIsForceSealed(receipts)
 	if legacySealEpoch != sealEpoch {
 		panic("SealEpoch is not compatible with legacy")
 	}
->>>>>>> 9d3fb8b5
 
 	s.store.SetBlock(block)
 	s.store.SetBlockIndex(block.Atropos, block.Index)
