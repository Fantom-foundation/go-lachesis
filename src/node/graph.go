package node

import (
	"github.com/Fantom-foundation/go-lachesis/src/poset"
)

// Infos struct for graph data (visualizer)
type Infos struct {
<<<<<<< HEAD
	ParticipantEvents map[string]map[string]*poset.Event
	Rounds            []*poset.RoundCreated
	Blocks            []*poset.Block
=======
	ParticipantEvents map[string]map[poset.EventHash]poset.Event
	Rounds            []poset.RoundCreated
	Blocks            []poset.Block
>>>>>>> 2525c31f
}

// Graph stuct to represent the DAG
type Graph struct {
	*Node
}

// GetBlocks returns all blocks in the DAG
func (g *Graph) GetBlocks() []*poset.Block {
	var res []*poset.Block
	store := g.Node.core.poset.Store
	blockIdx := store.LastBlockIndex() - 10

	if blockIdx < 0 {
		blockIdx = 0
	}

	for blockIdx <= store.LastBlockIndex() {
		r, err := store.GetBlock(blockIdx)
		if err != nil {
			break
		}
		res = append(res, r)
		blockIdx++
	}
	return res
}

// GetParticipantEvents returns all known events per participant
<<<<<<< HEAD
func (g *Graph) GetParticipantEvents() map[string]map[string]*poset.Event {
	res := make(map[string]map[string]*poset.Event)
=======
func (g *Graph) GetParticipantEvents() map[string]map[poset.EventHash]poset.Event {
	res := make(map[string]map[poset.EventHash]poset.Event)
>>>>>>> 2525c31f

	store := g.Node.core.poset.Store
	repertoire := g.Node.core.poset.Store.RepertoireByPubKey()
	known := store.KnownEvents()
	for _, p := range repertoire {
		root, err := store.GetRoot(p.PubKeyHex)

		if err != nil {
			panic(err)
		}

		skip := known[p.ID] - 30
		if skip < 0 {
			skip = -1
		}

		evs, err := store.ParticipantEvents(p.PubKeyHex, skip)

		if err != nil {
			panic(err)
		}

<<<<<<< HEAD
		res[p.PubKeyHex] = make(map[string]*poset.Event)
=======
		res[p.PubKeyHex] = make(map[poset.EventHash]poset.Event)
>>>>>>> 2525c31f

		selfParent := poset.GenRootSelfParent(p.ID)

		flagTable := poset.FlagTable{}
		flagTable[selfParent] = 1

		// Create and save the first Event
		initialEvent := poset.NewEvent([][]byte{},
			[]*poset.InternalTransaction{},
			[]poset.BlockSignature{},
			poset.EventHashes{}, []byte{}, 0, flagTable)

		// TODO: initialEvent.Hash() instead of rootSelfParentHash ?
		rootSelfParentHash := poset.EventHash{}
		rootSelfParentHash.Set(root.SelfParent.Hash)
		res[p.PubKeyHex][rootSelfParentHash] = initialEvent

		for _, e := range evs {
			event, err := store.GetEventBlock(e)

			if err != nil {
				panic(err)
			}

			hash := event.Hash()

			res[p.PubKeyHex][hash] = event
		}
	}

	return res
}

// GetRounds returns the created rounds for the DAG
func (g *Graph) GetRounds() []*poset.RoundCreated {
	var res []*poset.RoundCreated

	store := g.Node.core.poset.Store

	round := store.LastRound() - 20

	if round < 0 {
		round = 0
	}

	for round <= store.LastRound() {
		r, err := store.GetRoundCreated(round)

		if err != nil {
			break
		}

		res = append(res, r)

		round++
	}

	return res
}

// GetInfos returns the info subset for the DAG
func (g *Graph) GetInfos() Infos {
	return Infos{
		ParticipantEvents: g.GetParticipantEvents(),
		Rounds:            g.GetRounds(),
		Blocks:            g.GetBlocks(),
	}
}

// NewGraph creates a new DAG
func NewGraph(n *Node) *Graph {
	return &Graph{
		Node: n,
	}
}<|MERGE_RESOLUTION|>--- conflicted
+++ resolved
@@ -6,15 +6,9 @@
 
 // Infos struct for graph data (visualizer)
 type Infos struct {
-<<<<<<< HEAD
-	ParticipantEvents map[string]map[string]*poset.Event
+	ParticipantEvents map[string]map[poset.EventHash]*poset.Event
 	Rounds            []*poset.RoundCreated
 	Blocks            []*poset.Block
-=======
-	ParticipantEvents map[string]map[poset.EventHash]poset.Event
-	Rounds            []poset.RoundCreated
-	Blocks            []poset.Block
->>>>>>> 2525c31f
 }
 
 // Graph stuct to represent the DAG
@@ -44,13 +38,8 @@
 }
 
 // GetParticipantEvents returns all known events per participant
-<<<<<<< HEAD
-func (g *Graph) GetParticipantEvents() map[string]map[string]*poset.Event {
-	res := make(map[string]map[string]*poset.Event)
-=======
-func (g *Graph) GetParticipantEvents() map[string]map[poset.EventHash]poset.Event {
-	res := make(map[string]map[poset.EventHash]poset.Event)
->>>>>>> 2525c31f
+func (g *Graph) GetParticipantEvents() map[string]map[poset.EventHash]*poset.Event {
+	res := make(map[string]map[poset.EventHash]*poset.Event)
 
 	store := g.Node.core.poset.Store
 	repertoire := g.Node.core.poset.Store.RepertoireByPubKey()
@@ -73,11 +62,7 @@
 			panic(err)
 		}
 
-<<<<<<< HEAD
-		res[p.PubKeyHex] = make(map[string]*poset.Event)
-=======
-		res[p.PubKeyHex] = make(map[poset.EventHash]poset.Event)
->>>>>>> 2525c31f
+		res[p.PubKeyHex] = make(map[poset.EventHash]*poset.Event)
 
 		selfParent := poset.GenRootSelfParent(p.ID)
 
