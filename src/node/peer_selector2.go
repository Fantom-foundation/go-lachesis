--- conflicted
+++ resolved
@@ -7,23 +7,7 @@
 	"github.com/Fantom-foundation/go-lachesis/src/peers"
 )
 
-<<<<<<< HEAD
-// PeerSelector provides an interface for the lachesis node to
-// update the last peer it gossiped with and select the next peer
-// to gossip with
-// type PeerSelector interface {
-// 	PeerSet() *peers.PeerSet
-// 	UpdateLast(peer string)
-// 	Next() *peers.Peer
-// }
-
-// +++++++++++++++++++++++++++++++++++++++
-// Selection based on FlagTable of a randomly chosen undermined event
-
-// SmartPeerSelector flag table based smart selection struct
-=======
 // SmartPeerSelector provides selection based on FlagTable of a randomly chosen undermined event
->>>>>>> 2525c31f
 type SmartPeerSelector struct {
 	peerSet      *peers.PeerSet
 	localAddr    string
@@ -61,13 +45,8 @@
 	}
 
 
-<<<<<<< HEAD
 	sortedSrc := ps.peerSet.ToPeerByUsedSlice()
-	n := int(2 * len(sortedSrc) / 3 + 1)
-=======
-	sortedSrc := ps.peers.ToPeerByUsedSlice()
 	n := int(2*len(sortedSrc)/3 + 1)
->>>>>>> 2525c31f
 	if n < len(sortedSrc) {
 		sortedSrc = sortedSrc[0:n]
 	}
