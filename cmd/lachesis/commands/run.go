--- conflicted
+++ resolved
@@ -4,10 +4,7 @@
 	"fmt"
 	"time"
 	"io"
-<<<<<<< HEAD
 	"log/syslog"
-=======
->>>>>>> 55408280
 	"runtime"
 	"os"
 
@@ -134,11 +131,8 @@
 	cmd.Flags().String("log", config.Lachesis.LogLevel, "debug, info, warn, error, fatal, panic")
 	cmd.Flags().Bool("log2file", config.Log2file, "duplicate log output into file lachesis_<BindAddr>.log")
 	if runtime.GOOS != "windows" {
-<<<<<<< HEAD
+		cmd.Flags().String("pidfile", config.Pidfile, "pidfile location; /tmp/go-lachesis.pid by default")
 		cmd.Flags().Bool("syslog", config.Syslog, "duplicate log output into syslog")
-=======
-		cmd.Flags().String("pidfile", config.Pidfile, "pidfile location; /tmp/go-lachesis.pid by default")
->>>>>>> 55408280
 	}
 
 	// Network
