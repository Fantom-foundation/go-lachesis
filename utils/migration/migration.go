--- conflicted
+++ resolved
@@ -51,8 +51,7 @@
 	return fmt.Sprintf("%x", bytes)
 }
 
-<<<<<<< HEAD
-// Exec method run migrations chain in right order
+// Exec method run migrations chain in order
 func (m *Migration) Exec(curr IDStore) error {
 	currID := curr.GetID()
 	myID := m.Id()
@@ -60,24 +59,11 @@
 	if m.veryFirst() {
 		if currID != "" {
 			return errors.New("unknown version: " + currID)
-=======
-func (m *Migration) Exec(curr IdProducer) error {
-	currId := curr.GetId()
-	myId := m.Id()
-
-	if m.veryFirst() {
-		if currId != "" {
-			return errors.New("unknown version: " + currId)
->>>>>>> 9d3fb8b5
 		}
 		return nil
 	}
 
-<<<<<<< HEAD
 	if currID == myID {
-=======
-	if currId == myId {
->>>>>>> 9d3fb8b5
 		return nil
 	}
 
@@ -101,10 +87,7 @@
 	return m.exec == nil
 }
 
-<<<<<<< HEAD
 // IdChain return list of migrations ids in chain
-=======
->>>>>>> 9d3fb8b5
 func (m *Migration) IdChain() []string {
 	if m.prev == nil {
 		return []string{m.Id()}
