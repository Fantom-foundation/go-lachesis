package node

import (
	"math/rand"

	"github.com/Fantom-foundation/go-lachesis/src/peers"
)

// PeerSelector provides an interface for the lachesis node to
// update the last peer it gossiped with and select the next peer
// to gossip with
type PeerSelector interface {
	PeerSet() *peers.PeerSet
	UpdateLast(peer string)
	Next() *peers.Peer
}

//+++++++++++++++++++++++++++++++++++++++
//RANDOM

// RandomPeerSelector is a randomized peer selection struct
type RandomPeerSelector struct {
	peers     *peers.PeerSet
	localAddr string
	last      string
}

// NewRandomPeerSelector creates a new random peer selector
func NewRandomPeerSelector(peerSet *peers.PeerSet, localAddr string) *RandomPeerSelector {
	return &RandomPeerSelector{
		localAddr: localAddr,
		peers:     peerSet,
	}
}

// PeerSet returns all known peers
func (ps *RandomPeerSelector) PeerSet() *peers.PeerSet {
	return ps.peers
}

// UpdateLast sets the last peer communicated with (to avoid double talk)
func (ps *RandomPeerSelector) UpdateLast(peer string) {
	ps.last = peer
}

// Next returns the next randomly selected peer(s) to communicate with
func (ps *RandomPeerSelector) Next() *peers.Peer {
<<<<<<< HEAD
	selectablePeers := ps.peers.Peers
=======
	slice := ps.peers.ToPeerSlice()
	selectablePeers := peers.ExcludePeers(slice, ps.localAddr, ps.last)
>>>>>>> 6caffa1a

	if len(selectablePeers) < 1 {
		selectablePeers = slice
	}

	i := rand.Intn(len(selectablePeers))

	peer := selectablePeers[i]

	return peer
}<|MERGE_RESOLUTION|>--- conflicted
+++ resolved
@@ -45,12 +45,8 @@
 
 // Next returns the next randomly selected peer(s) to communicate with
 func (ps *RandomPeerSelector) Next() *peers.Peer {
-<<<<<<< HEAD
-	selectablePeers := ps.peers.Peers
-=======
-	slice := ps.peers.ToPeerSlice()
+	slice := ps.peers.Peers
 	selectablePeers := peers.ExcludePeers(slice, ps.localAddr, ps.last)
->>>>>>> 6caffa1a
 
 	if len(selectablePeers) < 1 {
 		selectablePeers = slice
