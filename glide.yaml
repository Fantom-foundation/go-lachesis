package: github.com/Fantom-foundation/go-lachesis
import:
- package: github.com/1lann/cete
  version: 0.2
- package: github.com/allegro/bigcache
  version: ^1.2.0
- package: github.com/dgraph-io/badger
<<<<<<< HEAD
  version: 2.0.0-rc.2
=======
  version: 2.0.0-rc.2+incompatible
>>>>>>> 14e65083
- package: github.com/facebookgo/pidfile
- package: github.com/golang/mock
  version: ^1.3.1
  subpackages:
  - gomock
- package: github.com/golang/protobuf
  version: ^1.3.1
  subpackages:
  - proto
  - ptypes/empty
- package: github.com/hashicorp/go-multierror
  version: ^1.0.0
- package: github.com/hashicorp/golang-lru
  version: ^0.5.1
- package: github.com/pkg/errors
  version: ^0.8.1
- package: github.com/rifflock/lfshook
  version: ^2.4.0
- package: github.com/rs/xid
  version: ^1.2.1
- package: github.com/sirupsen/logrus
  version: ^1.4.1
- package: github.com/spf13/cobra
  version: ^0.0.3
- package: github.com/spf13/viper
  version: ^1.3.2
- package: github.com/tebeka/atexit
  version: ^0.1.0
- package: github.com/urfave/cli
  version: ^1.20.0
- package: golang.org/x/net
  subpackages:
  - context
- package: golang.org/x/sys
  subpackages:
  - windows
  - windows/svc/eventlog
- package: google.golang.org/grpc
  version: ^1.20.1
  subpackages:
  - codes
  - metadata
  - peer
  - status
testImport:
- package: github.com/davecgh/go-spew
  version: ^1.1.1
  subpackages:
  - spew
- package: github.com/stretchr/testify
  version: ^1.3.0
  subpackages:
  - assert<|MERGE_RESOLUTION|>--- conflicted
+++ resolved
@@ -5,11 +5,7 @@
 - package: github.com/allegro/bigcache
   version: ^1.2.0
 - package: github.com/dgraph-io/badger
-<<<<<<< HEAD
   version: 2.0.0-rc.2
-=======
-  version: 2.0.0-rc.2+incompatible
->>>>>>> 14e65083
 - package: github.com/facebookgo/pidfile
 - package: github.com/golang/mock
   version: ^1.3.1
