package node

import (
	"math/rand"

	"github.com/Fantom-foundation/go-lachesis/src/peers"
)

// PeerSelector provides an interface for the lachesis node to
// update the last peer it gossiped with and select the next peer
// to gossip with
type PeerSelector interface {
	Peers() *peers.Peers
	UpdateLast(peer string)
	UpdateLastById(id int64)
	Next() peers.Peer
	ToPeerSlice() []peers.Peer
	Len() int
}

//+++++++++++++++++++++++++++++++++++++++
//RANDOM

// RandomPeerSelector is a randomized peer selection struct
type RandomPeerSelector struct {
	peers     *peers.Peers
	localAddr string
	last      string
}

// NewRandomPeerSelector creates a new random peer selector
func NewRandomPeerSelector(participants *peers.Peers, localAddr string) *RandomPeerSelector {
	return &RandomPeerSelector{
		localAddr: localAddr,
		peers:     participants,
	}
}

// Peers returns all known peers
func (ps *RandomPeerSelector) Peers() *peers.Peers {
	return ps.peers
}

// UpdateLast sets the last peer communicated with (to avoid double talk)
func (ps *RandomPeerSelector) UpdateLast(peer string) {
	ps.last = peer
}

<<<<<<< HEAD
func (ps *RandomPeerSelector) UpdateLastById(id int64) {
	peer, ok := ps.Peers().GetById(id)
	if ok {
		ps.last = peer.NetAddr
	}
}

func (ps *RandomPeerSelector) Next() peers.Peer {
=======
// Next returns the next randomly selected peer(s) to communicate with
func (ps *RandomPeerSelector) Next() *peers.Peer {
>>>>>>> a5ef64c9
	selectablePeers := ps.peers.ToPeerSlice()

	if len(selectablePeers) > 1 {
		_, selectablePeers = peers.ExcludePeer(selectablePeers, ps.localAddr)

		if len(selectablePeers) > 1 {
			_, selectablePeers = peers.ExcludePeer(selectablePeers, ps.last)
		}
	}

	i := rand.Intn(len(selectablePeers))

	peer := selectablePeers[i]

	return peer
}

func (ps *RandomPeerSelector) Len() int {
	return ps.peers.Len()
}

func (ps *RandomPeerSelector) ToPeerSlice() []peers.Peer {
	return ps.peers.ToPeerSlice()
}<|MERGE_RESOLUTION|>--- conflicted
+++ resolved
@@ -46,7 +46,6 @@
 	ps.last = peer
 }
 
-<<<<<<< HEAD
 func (ps *RandomPeerSelector) UpdateLastById(id int64) {
 	peer, ok := ps.Peers().GetById(id)
 	if ok {
@@ -54,11 +53,8 @@
 	}
 }
 
-func (ps *RandomPeerSelector) Next() peers.Peer {
-=======
 // Next returns the next randomly selected peer(s) to communicate with
 func (ps *RandomPeerSelector) Next() *peers.Peer {
->>>>>>> a5ef64c9
 	selectablePeers := ps.peers.ToPeerSlice()
 
 	if len(selectablePeers) > 1 {
