--- conflicted
+++ resolved
@@ -8,13 +8,8 @@
 	"github.com/1lann/cete"
 
 	"github.com/Fantom-foundation/go-lachesis/src/common"
-<<<<<<< HEAD
 	"github.com/Fantom-foundation/go-lachesis/src/hash"
-	"github.com/Fantom-foundation/go-lachesis/src/kvdb"
-=======
 	"github.com/Fantom-foundation/go-lachesis/src/common/hexutil"
-//	"github.com/Fantom-foundation/go-lachesis/src/kvdb"
->>>>>>> 14e65083
 	"github.com/Fantom-foundation/go-lachesis/src/peers"
 	"github.com/Fantom-foundation/go-lachesis/src/pos"
 	"github.com/Fantom-foundation/go-lachesis/src/state"
@@ -503,11 +498,7 @@
 			return err
 		}
 	}
-<<<<<<< HEAD
-	return tx.Commit()
-=======
-	return nil
->>>>>>> 14e65083
+	return nil
 }
 
 func (s *BadgerStore) dbParticipantEvents(participant string, skip int64) (res EventHashes, err error) {
@@ -549,23 +540,6 @@
 }
 
 func (s *BadgerStore) dbSetRoots(roots map[string]Root) error {
-<<<<<<< HEAD
-	tx := s.db.NewTransaction(true)
-	defer tx.Discard()
-	for participant, root := range roots {
-		val, err := root.ProtoMarshal()
-		if err != nil {
-			return err
-		}
-		key := participantRootKey(participant)
-		// fmt.Println("Setting root", participant, "->", key)
-		// insert [participant_root] => [root bytes]
-		if err := tx.Set(key, val); err != nil {
-			return err
-		}
-	}
-	return tx.Commit()
-=======
 //	tx := s.db.NewTransaction(true)
 //	defer tx.Discard()
 //	for participant, root := range roots {
@@ -580,9 +554,8 @@
 //			return err
 //		}
 //	}
-//	return tx.Commit(nil)
-	return nil
->>>>>>> 14e65083
+//	return tx.Commit()
+	return nil
 }
 
 func (s *BadgerStore) dbGetRoot(participant string) (Root, error) {
@@ -658,12 +631,8 @@
 //		return err
 //	}
 
-<<<<<<< HEAD
-	return tx.Commit()
-=======
-//	return tx.Commit(nil)
-	return nil
->>>>>>> 14e65083
+//	return tx.Commit()
+	return nil
 }
 
 func (s *BadgerStore) dbGetRoundReceived(index int64) (RoundReceived, error) {
@@ -708,12 +677,8 @@
 //		return err
 //	}
 
-<<<<<<< HEAD
-	return tx.Commit()
-=======
-//	return tx.Commit(nil)
-	return nil
->>>>>>> 14e65083
+//	return tx.Commit()
+	return nil
 }
 
 func (s *BadgerStore) dbGetParticipants() (*peers.Peers, error) {
@@ -734,17 +699,25 @@
 func (s *BadgerStore) dbSetParticipants(participants *peers.Peers) error {
 	participants.RLock()
 	defer participants.RUnlock()
+// ===	
+//	for participant, id := range participants.ByPubKey {
+//		key := participantKey(participant)
+//		val := []byte(fmt.Sprint(id.ID))
+//		// insert [participant_participant] => [id]
+//		if err := tx.Set(key, val); err != nil {
+//			return err
+//		}
+//	}
+// >>>>>	
 	for pubKey, peer := range participants.ByPubKey {
 		err := s.db.Table(PEERS_TBL).Set(pubKey, peer)
 		if err != nil {
 			return err
 		}
 	}
-<<<<<<< HEAD
-	return tx.Commit()
-=======
-	return nil
->>>>>>> 14e65083
+	
+//	return tx.Commit()
+	return nil
 }
 
 func (s *BadgerStore) dbGetBlock(index int64) (Block, error) {
@@ -777,19 +750,19 @@
 func (s *BadgerStore) dbSetBlock(block Block) error {
 //	tx := s.db.NewTransaction(true)
 //	defer tx.Discard()
-//
+
 //	key := blockKey(block.Index())
 //	val, err := block.ProtoMarshal()
 //	if err != nil {
 //		return err
 //	}
-//
+
 	// insert [index] => [block bytes]
 //	if err := tx.Set(key, val); err != nil {
 //		return err
 //	}
 
-//	return tx.Commit(nil)
+//	return tx.Commit()
 	return nil
 }
 
@@ -835,7 +808,7 @@
 //		return err
 //	}
 
-//	return tx.Commit(nil)
+//	return tx.Commit()
 	return nil
 }
 
@@ -864,9 +837,6 @@
 	return res, err // mapError(err, "badger_store GetClothoCheck", string(checkClothoKey(frame, hash)))
 }
 
-<<<<<<< HEAD
-	return tx.Commit()
-=======
 // GetClothoCreatorCheck retrieves EventHash by frame + creator
 func (s *BadgerStore) GetClothoCreatorCheck(frame int64, creatorID uint64) (EventHash, error) {
 	res, err := s.inmemStore.GetClothoCreatorCheck(frame, creatorID)
@@ -874,7 +844,6 @@
 		res, err = s.dbGetClothoCreatorCheck(frame, creatorID)
 	}
 	return res, err // mapError(err, "badger_store GetClothoCreatorCheck", string(checkClothoCreatorKey(frame, hash)))
->>>>>>> 14e65083
 }
 
 // AddClothoCheck to store
@@ -955,11 +924,7 @@
 		return err
 	}
 
-<<<<<<< HEAD
-	return tx.Commit()
-=======
-	return nil
->>>>>>> 14e65083
+	return nil
 }
 
 func (s *BadgerStore) dbGetTimeTable(hash EventHash) (FlagTable, error) {
