package integration

import (
	"crypto/ecdsa"

	"github.com/ethereum/go-ethereum/accounts"
	"github.com/ethereum/go-ethereum/accounts/keystore"
	"github.com/ethereum/go-ethereum/cmd/utils"
	"github.com/ethereum/go-ethereum/crypto"
	"github.com/ethereum/go-ethereum/log"

	"github.com/Fantom-foundation/go-lachesis/app"
	"github.com/Fantom-foundation/go-lachesis/gossip"
	"github.com/Fantom-foundation/go-lachesis/kvdb/flushable"
	"github.com/Fantom-foundation/go-lachesis/lachesis"
	"github.com/Fantom-foundation/go-lachesis/poset"
)

// MakeEngine makes consensus engine from config.
func MakeEngine(dataDir string, gossipCfg *gossip.Config) (*poset.Poset, *app.Store, *gossip.Store) {
	dbs := flushable.NewSyncedPool(dbProducer(dataDir))

<<<<<<< HEAD
	appStoreConfig := app.StoreConfig{
		TxIndex:             gossipCfg.TxIndex,
		BlockCacheSize:      gossipCfg.BlockCacheSize,
		ReceiptsCacheSize:   gossipCfg.ReceiptsCacheSize,
		DelegatorsCacheSize: gossipCfg.DelegatorsCacheSize,
		StakersCacheSize:    gossipCfg.StakersCacheSize,
	}
	adb := app.NewStore(dbs, appStoreConfig)
=======
	adb := app.NewStore(dbs, app.DefaultStoreConfig())
>>>>>>> 1350a5b9
	gdb := gossip.NewStore(dbs, gossipCfg.StoreConfig)
	cdb := poset.NewStore(dbs, poset.DefaultStoreConfig())

	adb.SetName("app-db")
	gdb.SetName("gossip-db")
	cdb.SetName("poset-db")

	// write genesis

	state, _, err := adb.ApplyGenesis(&gossipCfg.Net)
	if err != nil {
		utils.Fatalf("Failed to write App genesis state: %v", err)
	}

	genesisAtropos, genesisState, isNew, err := gdb.ApplyGenesis(&gossipCfg.Net, state)
	if err != nil {
		utils.Fatalf("Failed to write Gossip genesis state: %v", err)
	}

	err = cdb.ApplyGenesis(&gossipCfg.Net.Genesis, genesisAtropos, genesisState)
	if err != nil {
		utils.Fatalf("Failed to write Poset genesis state: %v", err)
	}

	err = dbs.Flush(genesisAtropos.Bytes())
	if err != nil {
		utils.Fatalf("Failed to flush genesis state: %v", err)
	}

	if isNew {
		log.Info("Applied genesis state", "hash", cdb.GetGenesisHash().String())
	} else {
		log.Info("Genesis state is already written", "hash", cdb.GetGenesisHash().String())
	}

	// create consensus
	engine := poset.New(gossipCfg.Net.Dag, cdb, gdb)

	return engine, adb, gdb
}

// MakeABCI makes ABCI-application.
func MakeABCI(cfg lachesis.Config, s *app.Store) *app.App {
	return app.New(cfg, s)
}

// SetAccountKey sets key into accounts manager and unlocks it with pswd.
func SetAccountKey(
	am *accounts.Manager, key *ecdsa.PrivateKey, pswd string,
) (
	acc accounts.Account,
) {
	kss := am.Backends(keystore.KeyStoreType)
	if len(kss) < 1 {
		log.Warn("Keystore is not found")
		return
	}
	ks := kss[0].(*keystore.KeyStore)

	acc = accounts.Account{
		Address: crypto.PubkeyToAddress(key.PublicKey),
	}

	imported, err := ks.ImportECDSA(key, pswd)
	if err == nil {
		acc = imported
	} else if err.Error() != "account already exists" {
		log.Crit("Failed to import key", "err", err)
	}

	err = ks.Unlock(acc, pswd)
	if err != nil {
		log.Crit("failed to unlock key", "err", err)
	}

	return
}<|MERGE_RESOLUTION|>--- conflicted
+++ resolved
@@ -17,21 +17,10 @@
 )
 
 // MakeEngine makes consensus engine from config.
-func MakeEngine(dataDir string, gossipCfg *gossip.Config) (*poset.Poset, *app.Store, *gossip.Store) {
+func MakeEngine(dataDir string, gossipCfg *gossip.Config, appCfg *app.Config) (*poset.Poset, *app.Store, *gossip.Store) {
 	dbs := flushable.NewSyncedPool(dbProducer(dataDir))
 
-<<<<<<< HEAD
-	appStoreConfig := app.StoreConfig{
-		TxIndex:             gossipCfg.TxIndex,
-		BlockCacheSize:      gossipCfg.BlockCacheSize,
-		ReceiptsCacheSize:   gossipCfg.ReceiptsCacheSize,
-		DelegatorsCacheSize: gossipCfg.DelegatorsCacheSize,
-		StakersCacheSize:    gossipCfg.StakersCacheSize,
-	}
-	adb := app.NewStore(dbs, appStoreConfig)
-=======
-	adb := app.NewStore(dbs, app.DefaultStoreConfig())
->>>>>>> 1350a5b9
+	adb := app.NewStore(dbs, appCfg.StoreConfig)
 	gdb := gossip.NewStore(dbs, gossipCfg.StoreConfig)
 	cdb := poset.NewStore(dbs, poset.DefaultStoreConfig())
 
