package ancestor

import (
	"sort"
	"strconv"
	"strings"
	"testing"

	"github.com/Fantom-foundation/go-ethereum/common"
	"github.com/stretchr/testify/assert"

	"github.com/Fantom-foundation/go-lachesis/hash"
	"github.com/Fantom-foundation/go-lachesis/inter"
	"github.com/Fantom-foundation/go-lachesis/inter/pos"
	"github.com/Fantom-foundation/go-lachesis/kvdb/memorydb"
	"github.com/Fantom-foundation/go-lachesis/logger"
	"github.com/Fantom-foundation/go-lachesis/vector"
)

func TestCasualityStrategy(t *testing.T) {
	testSpecialNamedParents(t, `
a1.0   b1.0   c1.0   d1.0   e1.0
║      ║      ║      ║      ║
║      ╠──────╫───── d2.0   ║
║      ║      ║      ║      ║
║      b2.1 ──╫──────╣      e2.1
║      ║      ║      ║      ║
║      ╠──────╫───── d3.1   ║
a2.1 ──╣      ║      ║      ║
║      ║      ║      ║      ║
║      b3.2 ──╣      ║      ║
║      ║      ║      ║      ║
║      ╠──────╫───── d4.2   ║
║      ║      ║      ║      ║
║      ╠───── c2.2   ║      e3.2
║      ║      ║      ║      ║
`, map[int]map[string]string{
		0: {
			"nodeA": "[a1.0, c1.0, d2.0, e1.0]",
			"nodeB": "[b1.0, a1.0, c1.0, d2.0, e1.0]",
			"nodeC": "[c1.0, a1.0, d2.0, e1.0]",
			"nodeD": "[d2.0, a1.0, c1.0, e1.0]",
			"nodeE": "[e1.0, a1.0, c1.0, d2.0]",
		},
		1: {
			"nodeA": "[a2.1, c1.0, d3.1, e2.1]",
			"nodeB": "[b2.1, a2.1, c1.0, d3.1, e2.1]",
			"nodeC": "[c1.0, a2.1, d3.1, e2.1]",
			"nodeD": "[d3.1, a2.1, c1.0, e2.1]",
			"nodeE": "[e2.1, a2.1, c1.0, d3.1]",
		},
		2: {
			"nodeA": "[a2.1, c2.2, d4.2, e3.2]",
			"nodeB": "[b3.2, a2.1, c2.2, d4.2, e3.2]",
			"nodeC": "[c2.2, a2.1, d4.2, e3.2]",
			"nodeD": "[d4.2, a2.1, c2.2, e3.2]",
			"nodeE": "[e3.2, a2.1, c2.2, d4.2]",
		},
	})
}

// testSpecialNamedParents is a general test of parent selection.
// Event name means:
// - unique event name;
// - "." - separator;
// - stage - makes ;
func testSpecialNamedParents(t *testing.T, asciiScheme string, exp map[int]map[string]string) {
	logger.SetTestMode(t)
	assertar := assert.New(t)

	// decode is a event name parser
	decode := func(name string) (stage int) {
		n, err := strconv.ParseUint(strings.Split(name, ".")[1], 10, 32)
		if err != nil {
			panic(err.Error() + ". Name event " + name + " properly: <UniqueName>.<StageN>")
		}
		stage = int(n)
		return
	}

	ordered := make([]*inter.Event, 0)
	nodes, _, _ := inter.ASCIIschemeForEach(asciiScheme, inter.ForEachEvent{
		Process: func(e *inter.Event, name string) {
			ordered = append(ordered, e)
		},
	})

	validators := pos.NewValidators()
	for _, peer := range nodes {
		validators.Set(peer, 1)
	}

	events := make(map[hash.Event]*inter.EventHeaderData)
	getEvent := func(id hash.Event) *inter.EventHeaderData {
		return events[id]
	}

	vecClock := vector.NewIndex(vector.DefaultIndexConfig(), *validators, memorydb.New(), getEvent)

	// build vector index
	for _, e := range ordered {
		events[e.Hash()] = &e.EventHeaderData
		vecClock.Add(&e.EventHeaderData)
	}

	// divide events by stage
	var stages [][]*inter.Event
	for _, e := range ordered {
		name := string(e.Extra)
		stage := decode(name)
		for i := len(stages); i <= stage; i++ {
			stages = append(stages, nil)
		}
		stages[stage] = append(stages[stage], e)
	}

	heads := hash.EventsSet{}
	tips := map[common.Address]*hash.Event{}
	// check
	for stage, ee := range stages {
		t.Logf("Stage %d:", stage)

		// build heads/tips
		for _, e := range ee {
			for _, p := range e.Parents {
				if heads.Contains(p) {
					heads.Erase(p)
				}
			}
			heads.Add(e.Hash())
			id := e.Hash()
			tips[e.Creator] = &id
		}
<<<<<<< HEAD

		// TODO
//		for _, node := range nodes {
//			selfParent := tips[node]
//
//			strategy := NewCasualityStrategy(vecClock, *validators)
//
//			selfParent_, parents := FindBestParents(5, heads.Slice(), selfParent, strategy)
//
//			if selfParent != nil {
//				assertar.Equal(parents[0], *selfParent)
//				assertar.Equal(*selfParent_, *selfParent)
//			} else {
//				assertar.Nil(selfParent_)
//			}
//			//t.Logf("\"%s\": \"%s\",", node.String(), parentsToString(parents))
//			if !assertar.Equal(
//				exp[stage][utils.NameOf(node)],
//				parentsToString(parents),
//				"stage %d, %s", stage, utils.NameOf(node),
//			) {
//				return
//			}
//		}
=======
>>>>>>> 66a0773e
	}

	assertar.NoError(nil)
}

func parentsToString(pp hash.Events) string {
	if len(pp) < 3 {
		return pp.String()
	}

	res := make(hash.Events, len(pp))
	copy(res, pp)

	sort.Slice(res[1:], func(i, j int) bool {
		return res[i+1].String() < res[j+1].String()
	})

	return res.String()
}<|MERGE_RESOLUTION|>--- conflicted
+++ resolved
@@ -95,7 +95,7 @@
 		return events[id]
 	}
 
-	vecClock := vector.NewIndex(vector.DefaultIndexConfig(), *validators, memorydb.New(), getEvent)
+	vecClock := vector.NewIndex( *validators, memorydb.New(), getEvent)
 
 	// build vector index
 	for _, e := range ordered {
@@ -131,33 +131,6 @@
 			id := e.Hash()
 			tips[e.Creator] = &id
 		}
-<<<<<<< HEAD
-
-		// TODO
-//		for _, node := range nodes {
-//			selfParent := tips[node]
-//
-//			strategy := NewCasualityStrategy(vecClock, *validators)
-//
-//			selfParent_, parents := FindBestParents(5, heads.Slice(), selfParent, strategy)
-//
-//			if selfParent != nil {
-//				assertar.Equal(parents[0], *selfParent)
-//				assertar.Equal(*selfParent_, *selfParent)
-//			} else {
-//				assertar.Nil(selfParent_)
-//			}
-//			//t.Logf("\"%s\": \"%s\",", node.String(), parentsToString(parents))
-//			if !assertar.Equal(
-//				exp[stage][utils.NameOf(node)],
-//				parentsToString(parents),
-//				"stage %d, %s", stage, utils.NameOf(node),
-//			) {
-//				return
-//			}
-//		}
-=======
->>>>>>> 66a0773e
 	}
 
 	assertar.NoError(nil)
