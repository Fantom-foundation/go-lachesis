package net

import (
	"sync"
	"testing"
	"time"

	"github.com/stretchr/testify/assert"

	"github.com/Fantom-foundation/go-lachesis/src/common"
	"github.com/Fantom-foundation/go-lachesis/src/poset"
)

func TestNetworkTransport(t *testing.T) {
	logger := common.NewTestLogger(t)
	maxPool := 3

	// Transport 1 is consumer
	trans1, err := NewTCPTransport("127.0.0.1:0", nil, 2, time.Second, logger)
	assert.NoError(t, err)
	defer trans1.Close()

	// Transport 2 makes outbound request
	trans2, err := NewTCPTransport("127.0.0.1:0", nil, maxPool, time.Second, logger)
	assert.NoError(t, err)
	defer trans2.Close()

<<<<<<< HEAD
	t.Run("Sync", func(t *testing.T) {
		assert := assert.New(t)

		expectedReq := &SyncRequest{
			FromID: 0,
			Known: map[uint32]int64{
				0: 1,
				1: 2,
				2: 3,
			},
		}

		expectedResp := &SyncResponse{
			FromID: 1,
			Events: []poset.WireEvent{
				poset.WireEvent{
					Body: poset.WireBody{
						Transactions:         [][]byte(nil),
						SelfParentIndex:      1,
						OtherParentCreatorID: 10,
						OtherParentIndex:     0,
						CreatorID:            9,
					},
				},
			},
			Known: map[uint32]int64{
				0: 5,
				1: 5,
				2: 6,
			},
		}

		go func() {
			select {
			case rpc := <-rpcCh:
				req := rpc.Command.(*SyncRequest)
				assert.EqualValues(expectedReq, req)
				rpc.Respond(expectedResp, nil)
			case <-time.After(timeout):
				assert.Fail("timeout")
			}
		}()

		var resp = new(SyncResponse)
		err := trans2.Sync(trans1.LocalAddr(), expectedReq, resp)
		if assert.NoError(err) {
			assert.EqualValues(expectedResp, resp)
		}
	})

	t.Run("EagerSync", func(t *testing.T) {
		assert := assert.New(t)

		expectedReq := &EagerSyncRequest{
			FromID: 0,
			Events: []poset.WireEvent{
				poset.WireEvent{
					Body: poset.WireBody{
						Transactions:         [][]byte(nil),
						SelfParentIndex:      1,
						OtherParentCreatorID: 10,
						OtherParentIndex:     0,
						CreatorID:            9,
					},
				},
			},
		}

		expectedResp := &EagerSyncResponse{
			FromID:  1,
			Success: true,
		}

		go func() {
			select {
			case rpc := <-rpcCh:
				req := rpc.Command.(*EagerSyncRequest)
				assert.EqualValues(expectedReq, req)
				rpc.Respond(expectedResp, nil)
			case <-time.After(timeout):
				assert.Fail("timeout")
			}
		}()

		var resp = new(EagerSyncResponse)
		err := trans2.EagerSync(trans1.LocalAddr(), expectedReq, resp)
		if assert.NoError(err) {
			assert.EqualValues(expectedResp, resp)
		}
	})

	t.Run("FastForward", func(t *testing.T) {
		assert := assert.New(t)

		expectedReq := &FastForwardRequest{
			FromID: 0,
		}

		frame := poset.Frame{}
		block, err := poset.NewBlockFromFrame(1, &frame)
		assert.NoError(err)
		expectedResp := &FastForwardResponse{
			FromID:   1,
			Block:    *block,
			Frame:    frame,
			Snapshot: []byte("snapshot"),
		}

		go func() {
			select {
			case rpc := <-rpcCh:
				req := rpc.Command.(*FastForwardRequest)
				assert.EqualValues(expectedReq, req)
				rpc.Respond(expectedResp, nil)
			case <-time.After(timeout):
				assert.Fail("timeout")
			}
		}()
=======
	testTransportImplementation(t, trans1, trans2)
>>>>>>> d5bc800b

	rpcCh := trans1.Consumer()

	t.Run("PooledConn", func(t *testing.T) {
		assert := assert.New(t)

		expectedReq := &SyncRequest{
			FromID: 0,
			Known: map[uint32]int64{
				0: 1,
				1: 2,
				2: 3,
			},
		}

		expectedResp := &SyncResponse{
			FromID: 1,
			Events: []poset.WireEvent{
				poset.WireEvent{
					Body: poset.WireBody{
						Transactions:         [][]byte(nil),
						SelfParentIndex:      1,
						OtherParentCreatorID: 10,
						OtherParentIndex:     0,
						CreatorID:            9,
					},
				},
			},
			Known: map[uint32]int64{
				0: 5,
				1: 5,
				2: 6,
			},
		}

		go func() {
			for {
				select {
				case rpc := <-rpcCh:
					req := rpc.Command.(*SyncRequest)
					assert.EqualValues(expectedReq, req)
					rpc.Respond(expectedResp, nil)
				case <-time.After(200 * time.Millisecond):
					return
				}
			}
		}()

		wg := &sync.WaitGroup{}

		appendFunc := func() {
			defer wg.Done()
			var resp = new(SyncResponse)
			err := trans2.Sync(trans1.LocalAddr(), expectedReq, resp)
			if assert.NoError(err) {
				assert.EqualValues(expectedResp, resp)
			}
		}

		// Try to do parallel appends, should stress the conn pool
		count := maxPool * 2
		wg.Add(count)
		for i := 0; i < count; i++ {
			go appendFunc()
		}
		wg.Wait()

		// Check the conn pool size
		addr := trans1.LocalAddr()
		assert.Equal(maxPool, len(trans2.connPool[addr]))
	})
}<|MERGE_RESOLUTION|>--- conflicted
+++ resolved
@@ -25,128 +25,7 @@
 	assert.NoError(t, err)
 	defer trans2.Close()
 
-<<<<<<< HEAD
-	t.Run("Sync", func(t *testing.T) {
-		assert := assert.New(t)
-
-		expectedReq := &SyncRequest{
-			FromID: 0,
-			Known: map[uint32]int64{
-				0: 1,
-				1: 2,
-				2: 3,
-			},
-		}
-
-		expectedResp := &SyncResponse{
-			FromID: 1,
-			Events: []poset.WireEvent{
-				poset.WireEvent{
-					Body: poset.WireBody{
-						Transactions:         [][]byte(nil),
-						SelfParentIndex:      1,
-						OtherParentCreatorID: 10,
-						OtherParentIndex:     0,
-						CreatorID:            9,
-					},
-				},
-			},
-			Known: map[uint32]int64{
-				0: 5,
-				1: 5,
-				2: 6,
-			},
-		}
-
-		go func() {
-			select {
-			case rpc := <-rpcCh:
-				req := rpc.Command.(*SyncRequest)
-				assert.EqualValues(expectedReq, req)
-				rpc.Respond(expectedResp, nil)
-			case <-time.After(timeout):
-				assert.Fail("timeout")
-			}
-		}()
-
-		var resp = new(SyncResponse)
-		err := trans2.Sync(trans1.LocalAddr(), expectedReq, resp)
-		if assert.NoError(err) {
-			assert.EqualValues(expectedResp, resp)
-		}
-	})
-
-	t.Run("EagerSync", func(t *testing.T) {
-		assert := assert.New(t)
-
-		expectedReq := &EagerSyncRequest{
-			FromID: 0,
-			Events: []poset.WireEvent{
-				poset.WireEvent{
-					Body: poset.WireBody{
-						Transactions:         [][]byte(nil),
-						SelfParentIndex:      1,
-						OtherParentCreatorID: 10,
-						OtherParentIndex:     0,
-						CreatorID:            9,
-					},
-				},
-			},
-		}
-
-		expectedResp := &EagerSyncResponse{
-			FromID:  1,
-			Success: true,
-		}
-
-		go func() {
-			select {
-			case rpc := <-rpcCh:
-				req := rpc.Command.(*EagerSyncRequest)
-				assert.EqualValues(expectedReq, req)
-				rpc.Respond(expectedResp, nil)
-			case <-time.After(timeout):
-				assert.Fail("timeout")
-			}
-		}()
-
-		var resp = new(EagerSyncResponse)
-		err := trans2.EagerSync(trans1.LocalAddr(), expectedReq, resp)
-		if assert.NoError(err) {
-			assert.EqualValues(expectedResp, resp)
-		}
-	})
-
-	t.Run("FastForward", func(t *testing.T) {
-		assert := assert.New(t)
-
-		expectedReq := &FastForwardRequest{
-			FromID: 0,
-		}
-
-		frame := poset.Frame{}
-		block, err := poset.NewBlockFromFrame(1, &frame)
-		assert.NoError(err)
-		expectedResp := &FastForwardResponse{
-			FromID:   1,
-			Block:    *block,
-			Frame:    frame,
-			Snapshot: []byte("snapshot"),
-		}
-
-		go func() {
-			select {
-			case rpc := <-rpcCh:
-				req := rpc.Command.(*FastForwardRequest)
-				assert.EqualValues(expectedReq, req)
-				rpc.Respond(expectedResp, nil)
-			case <-time.After(timeout):
-				assert.Fail("timeout")
-			}
-		}()
-=======
 	testTransportImplementation(t, trans1, trans2)
->>>>>>> d5bc800b
 
 	rpcCh := trans1.Consumer()
 
