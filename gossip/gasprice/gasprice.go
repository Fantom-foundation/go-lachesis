// Copyright 2015 The go-ethereum Authors
// This file is part of the go-ethereum library.
//
// The go-ethereum library is free software: you can redistribute it and/or modify
// it under the terms of the GNU Lesser General Public License as published by
// the Free Software Foundation, either version 3 of the License, or
// (at your option) any later version.
//
// The go-ethereum library is distributed in the hope that it will be useful,
// but WITHOUT ANY WARRANTY; without even the implied warranty of
// MERCHANTABILITY or FITNESS FOR A PARTICULAR PURPOSE. See the
// GNU Lesser General Public License for more details.
//
// You should have received a copy of the GNU Lesser General Public License
// along with the go-ethereum library. If not, see <http://www.gnu.org/licenses/>.

package gasprice

import (
	"context"
	"math/big"
	"sort"
	"sync"

	"github.com/Fantom-foundation/go-lachesis/evmcore"

	"github.com/ethereum/go-ethereum/common"
	"github.com/ethereum/go-ethereum/core/types"
	"github.com/ethereum/go-ethereum/log"
	"github.com/ethereum/go-ethereum/params"
	"github.com/ethereum/go-ethereum/rpc"
)

<<<<<<< HEAD
const sampleNumber = 3 // Number of transactions sampled in a block

var DefaultMaxPrice = big.NewInt(400000 * params.GWei)
=======
var maxPrice = big.NewInt(1000000 * params.GWei)
>>>>>>> d31fc4b1

type Config struct {
	Blocks     int
	Percentile int
<<<<<<< HEAD
	MaxPrice   *big.Int `toml:",omitempty"`
=======
>>>>>>> d31fc4b1
}

type Reader interface {
	HeaderByNumber(ctx context.Context, number rpc.BlockNumber) (*evmcore.EvmHeader, error)
	BlockByNumber(ctx context.Context, number rpc.BlockNumber) (*evmcore.EvmBlock, error)
	ChainConfig() *params.ChainConfig
	MinGasPrice() *big.Int
}

// Oracle recommends gas prices based on the content of recent
// blocks. Suitable for both light and full clients.
type Oracle struct {
	backend   Reader
	lastHead  common.Hash
	lastPrice *big.Int
	maxPrice  *big.Int
	cacheLock sync.RWMutex
	fetchLock sync.Mutex

	checkBlocks int
	percentile  int
}

// NewOracle returns a new gasprice oracle which can recommend suitable
// gasprice for newly created transaction.
func NewOracle(backend Reader, params Config) *Oracle {
	blocks := params.Blocks
	if blocks < 1 {
		blocks = 1
		log.Warn("Sanitizing invalid gasprice oracle sample blocks", "provided", params.Blocks, "updated", blocks)
	}
	percent := params.Percentile
	if percent < 0 {
		percent = 0
		log.Warn("Sanitizing invalid gasprice oracle sample percentile", "provided", params.Percentile, "updated", percent)
	}
	if percent > 100 {
		percent = 100
		log.Warn("Sanitizing invalid gasprice oracle sample percentile", "provided", params.Percentile, "updated", percent)
	}
	maxPrice := params.MaxPrice
	if maxPrice == nil || maxPrice.Int64() <= 0 {
		maxPrice = DefaultMaxPrice
		log.Warn("Sanitizing invalid gasprice oracle price cap", "provided", params.MaxPrice, "updated", maxPrice)
	}
	return &Oracle{
		backend:     backend,
		lastPrice:   backend.MinGasPrice(),
<<<<<<< HEAD
		maxPrice:    maxPrice,
=======
>>>>>>> d31fc4b1
		checkBlocks: blocks,
		percentile:  percent,
	}
}

// SuggestPrice returns a gasprice so that newly created transaction can
// have a very high chance to be included in the following blocks.
func (gpo *Oracle) SuggestPrice(ctx context.Context) (*big.Int, error) {
	head, _ := gpo.backend.HeaderByNumber(ctx, rpc.LatestBlockNumber)
	headHash := head.Hash

	// If the latest gasprice is still available, return it.
	gpo.cacheLock.RLock()
	lastHead, lastPrice := gpo.lastHead, gpo.lastPrice
	gpo.cacheLock.RUnlock()
	if headHash == lastHead {
		return lastPrice, nil
	}
	gpo.fetchLock.Lock()
	defer gpo.fetchLock.Unlock()

	// Try checking the cache again, maybe the last fetch fetched what we need
	gpo.cacheLock.RLock()
	lastHead, lastPrice = gpo.lastHead, gpo.lastPrice
	gpo.cacheLock.RUnlock()
	if headHash == lastHead {
		return lastPrice, nil
	}
<<<<<<< HEAD
	var (
		sent, exp int
		number    = head.Number.Uint64()
		result    = make(chan getBlockPricesResult, gpo.checkBlocks)
		quit      = make(chan struct{})
		txPrices  []*big.Int
	)
	for sent < gpo.checkBlocks && number > 0 {
		go gpo.getBlockPrices(ctx, number, sampleNumber, result, quit)
=======

	blockNum := head.Number.Uint64()
	ch := make(chan getBlockPricesResult, gpo.checkBlocks)
	sent := 0
	exp := 0
	var blockPrices []*big.Int
	for sent < gpo.checkBlocks && blockNum > 0 {
		go gpo.getBlockPrices(ctx, blockNum, ch)
>>>>>>> d31fc4b1
		sent++
		exp++
		number--
	}
	for exp > 0 {
		res := <-result
		if res.err != nil {
			close(quit)
			return lastPrice, res.err
		}
		exp--
		// Nothing returned. There are two special cases here:
		// - The block is empty
		// - All the transactions included are sent by the miner itself.
		// In these cases, use the latest calculated price for samping.
		if len(res.prices) == 0 {
			res.prices = []*big.Int{lastPrice}
		}
<<<<<<< HEAD
		// Besides, in order to collect enough data for sampling, if nothing
		// meaningful returned, try to query more blocks. But the maximum
		// is 2*checkBlocks.
		if len(res.prices) == 1 && len(txPrices)+1+exp < gpo.checkBlocks*2 && number > 0 {
			go gpo.getBlockPrices(ctx, number, sampleNumber, result, quit)
=======
		if maxEmpty > 0 {
			maxEmpty--
			continue
		}
		if blockNum > 0 && sent < gpo.maxBlocks {
			go gpo.getBlockPrices(ctx, blockNum, ch)
>>>>>>> d31fc4b1
			sent++
			exp++
			number--
		}
		txPrices = append(txPrices, res.prices...)
	}
	price := lastPrice
	if len(txPrices) > 0 {
		sort.Sort(bigIntArray(txPrices))
		price = txPrices[(len(txPrices)-1)*gpo.percentile/100]
	}
	if price.Cmp(gpo.maxPrice) > 0 {
		price = new(big.Int).Set(gpo.maxPrice)
	}
	minimum := gpo.backend.MinGasPrice()
	if price.Cmp(minimum) < 0 {
		price = minimum
	}
	minimum := gpo.backend.MinGasPrice()
	if price.Cmp(minimum) < 0 {
		price = minimum
	}

	gpo.cacheLock.Lock()
	gpo.lastHead = headHash
	gpo.lastPrice = price
	gpo.cacheLock.Unlock()
	return price, nil
}

type getBlockPricesResult struct {
	prices []*big.Int
	err    error
}

type transactionsByGasPrice []*types.Transaction

func (t transactionsByGasPrice) Len() int           { return len(t) }
func (t transactionsByGasPrice) Swap(i, j int)      { t[i], t[j] = t[j], t[i] }
func (t transactionsByGasPrice) Less(i, j int) bool { return t[i].GasPriceCmp(t[j]) < 0 }

// getBlockPrices calculates the lowest transaction gas price in a given block
<<<<<<< HEAD
// and sends it to the result channel. If the block is empty or all transactions
// are sent by the miner itself(it doesn't make any sense to include this kind of
// transaction prices for sampling), nil gasprice is returned.
func (gpo *Oracle) getBlockPrices(ctx context.Context, blockNum uint64, limit int, result chan getBlockPricesResult, quit chan struct{}) {
=======
// and sends it to the result channel. If the block is empty, price is nil.
func (gpo *Oracle) getBlockPrices(ctx context.Context, blockNum uint64, ch chan getBlockPricesResult) {
>>>>>>> d31fc4b1
	block, err := gpo.backend.BlockByNumber(ctx, rpc.BlockNumber(blockNum))
	if block == nil {
		select {
		case result <- getBlockPricesResult{nil, err}:
		case <-quit:
		}
		return
	}
	blockTxs := block.Transactions
	txs := make([]*types.Transaction, len(blockTxs))
	copy(txs, blockTxs)
	sort.Sort(transactionsByGasPrice(txs))

	var prices []*big.Int
	for _, tx := range txs {
<<<<<<< HEAD
		prices = append(prices, tx.GasPrice())
		if len(prices) >= limit {
			break
		}
=======
		ch <- getBlockPricesResult{tx.GasPrice(), nil}
>>>>>>> d31fc4b1
	}
	select {
	case result <- getBlockPricesResult{prices, nil}:
	case <-quit:
	}
}

type bigIntArray []*big.Int

func (s bigIntArray) Len() int           { return len(s) }
func (s bigIntArray) Less(i, j int) bool { return s[i].Cmp(s[j]) < 0 }
func (s bigIntArray) Swap(i, j int)      { s[i], s[j] = s[j], s[i] }<|MERGE_RESOLUTION|>--- conflicted
+++ resolved
@@ -31,21 +31,14 @@
 	"github.com/ethereum/go-ethereum/rpc"
 )
 
-<<<<<<< HEAD
 const sampleNumber = 3 // Number of transactions sampled in a block
 
-var DefaultMaxPrice = big.NewInt(400000 * params.GWei)
-=======
-var maxPrice = big.NewInt(1000000 * params.GWei)
->>>>>>> d31fc4b1
+var DefaultMaxPrice = big.NewInt(1000000 * params.GWei)
 
 type Config struct {
 	Blocks     int
 	Percentile int
-<<<<<<< HEAD
 	MaxPrice   *big.Int `toml:",omitempty"`
-=======
->>>>>>> d31fc4b1
 }
 
 type Reader interface {
@@ -94,10 +87,7 @@
 	return &Oracle{
 		backend:     backend,
 		lastPrice:   backend.MinGasPrice(),
-<<<<<<< HEAD
 		maxPrice:    maxPrice,
-=======
->>>>>>> d31fc4b1
 		checkBlocks: blocks,
 		percentile:  percent,
 	}
@@ -126,7 +116,7 @@
 	if headHash == lastHead {
 		return lastPrice, nil
 	}
-<<<<<<< HEAD
+
 	var (
 		sent, exp int
 		number    = head.Number.Uint64()
@@ -136,16 +126,6 @@
 	)
 	for sent < gpo.checkBlocks && number > 0 {
 		go gpo.getBlockPrices(ctx, number, sampleNumber, result, quit)
-=======
-
-	blockNum := head.Number.Uint64()
-	ch := make(chan getBlockPricesResult, gpo.checkBlocks)
-	sent := 0
-	exp := 0
-	var blockPrices []*big.Int
-	for sent < gpo.checkBlocks && blockNum > 0 {
-		go gpo.getBlockPrices(ctx, blockNum, ch)
->>>>>>> d31fc4b1
 		sent++
 		exp++
 		number--
@@ -164,20 +144,12 @@
 		if len(res.prices) == 0 {
 			res.prices = []*big.Int{lastPrice}
 		}
-<<<<<<< HEAD
+
 		// Besides, in order to collect enough data for sampling, if nothing
 		// meaningful returned, try to query more blocks. But the maximum
 		// is 2*checkBlocks.
 		if len(res.prices) == 1 && len(txPrices)+1+exp < gpo.checkBlocks*2 && number > 0 {
 			go gpo.getBlockPrices(ctx, number, sampleNumber, result, quit)
-=======
-		if maxEmpty > 0 {
-			maxEmpty--
-			continue
-		}
-		if blockNum > 0 && sent < gpo.maxBlocks {
-			go gpo.getBlockPrices(ctx, blockNum, ch)
->>>>>>> d31fc4b1
 			sent++
 			exp++
 			number--
@@ -191,10 +163,6 @@
 	}
 	if price.Cmp(gpo.maxPrice) > 0 {
 		price = new(big.Int).Set(gpo.maxPrice)
-	}
-	minimum := gpo.backend.MinGasPrice()
-	if price.Cmp(minimum) < 0 {
-		price = minimum
 	}
 	minimum := gpo.backend.MinGasPrice()
 	if price.Cmp(minimum) < 0 {
@@ -220,15 +188,10 @@
 func (t transactionsByGasPrice) Less(i, j int) bool { return t[i].GasPriceCmp(t[j]) < 0 }
 
 // getBlockPrices calculates the lowest transaction gas price in a given block
-<<<<<<< HEAD
 // and sends it to the result channel. If the block is empty or all transactions
 // are sent by the miner itself(it doesn't make any sense to include this kind of
 // transaction prices for sampling), nil gasprice is returned.
 func (gpo *Oracle) getBlockPrices(ctx context.Context, blockNum uint64, limit int, result chan getBlockPricesResult, quit chan struct{}) {
-=======
-// and sends it to the result channel. If the block is empty, price is nil.
-func (gpo *Oracle) getBlockPrices(ctx context.Context, blockNum uint64, ch chan getBlockPricesResult) {
->>>>>>> d31fc4b1
 	block, err := gpo.backend.BlockByNumber(ctx, rpc.BlockNumber(blockNum))
 	if block == nil {
 		select {
@@ -244,14 +207,10 @@
 
 	var prices []*big.Int
 	for _, tx := range txs {
-<<<<<<< HEAD
 		prices = append(prices, tx.GasPrice())
 		if len(prices) >= limit {
 			break
 		}
-=======
-		ch <- getBlockPricesResult{tx.GasPrice(), nil}
->>>>>>> d31fc4b1
 	}
 	select {
 	case result <- getBlockPricesResult{prices, nil}:
