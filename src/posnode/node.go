--- conflicted
+++ resolved
@@ -9,11 +9,8 @@
 	"github.com/Fantom-foundation/go-lachesis/src/crypto"
 	"github.com/Fantom-foundation/go-lachesis/src/hash"
 	"github.com/Fantom-foundation/go-lachesis/src/inter"
-<<<<<<< HEAD
+	"github.com/Fantom-foundation/go-lachesis/src/inter/ordering"
 	"github.com/Fantom-foundation/go-lachesis/src/logger"
-=======
-	"github.com/Fantom-foundation/go-lachesis/src/inter/ordering"
->>>>>>> 4d73029f
 	"github.com/Fantom-foundation/go-lachesis/src/network"
 )
 
@@ -73,15 +70,15 @@
 		n.saveNewEvent,
 		// drop
 		func(e *inter.Event, err error) {
-			n.log.Warn(err.Error() + ", so rejected")
+			n.Warn(err.Error() + ", so rejected")
 		},
 		// exists
 		func(h hash.Event) *inter.Event {
 			return n.store.GetEvent(h)
 		},
 	)
+
 	var save sync.Mutex
-
 	n.onNewEvent = func(e *inter.Event) {
 		// TODO: replace mutex with chan
 		save.Lock()
@@ -95,7 +92,7 @@
 // saveNewEvent writes event to store, indexes and consensus.
 // It is not safe for concurrent use.
 func (n *Node) saveNewEvent(e *inter.Event) {
-	n.log.Debugf("save new event")
+	n.Debugf("save new event")
 
 	n.store.SetEvent(e)
 	n.store.SetEventHash(e.Creator, e.Index, e.Hash())
