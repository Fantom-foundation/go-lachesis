package election

import (
	"github.com/Fantom-foundation/go-lachesis/hash"
	"github.com/Fantom-foundation/go-lachesis/inter/idx"
	"github.com/Fantom-foundation/go-lachesis/inter/pos"
	"github.com/Fantom-foundation/go-lachesis/logger"
)

// TODO implement&test coinRound
//const coinRound = 10 // every 10th round is a round with pseudorandom votes

type (
	// Election is cached data of election algorithm.
	Election struct {
		// election params
		frameToDecide idx.Frame

		validators *pos.Validators

		// election state
		decidedRoots map[idx.StakerID]voteValue // decided roots at "frameToDecide"
		votes        map[voteID]voteValue

		// external world
		observe       ForklessCauseFn
		getFrameRoots GetFrameRootsFn

		logger.Instance
	}

	// ForklessCauseFn returns true if event A is forkless caused by event B
	ForklessCauseFn func(a hash.Event, b hash.Event) bool
	// GetFrameRootsFn returns all the roots in the specified frame
	GetFrameRootsFn func(f idx.Frame) []RootAndSlot

	// Slot specifies a root slot {addr, frame}. Normal validators can have only one root with this pair.
	// Due to a fork, different roots may occupy the same slot
	Slot struct {
		Frame     idx.Frame
		Validator idx.StakerID
	}

	// RootAndSlot specifies concrete root of slot.
	RootAndSlot struct {
		ID   hash.Event
		Slot Slot
	}
)

type voteID struct {
	fromRoot     hash.Event
	forValidator idx.StakerID
}
type voteValue struct {
	decided      bool
	yes          bool
	observedRoot hash.Event
}

// Res defines the final election result, i.e. decided frame
type Res struct {
	Frame   idx.Frame
	Atropos hash.Event
}

// New election context
func New(
	validators *pos.Validators,
	frameToDecide idx.Frame,
	forklessCauseFn ForklessCauseFn,
	getFrameRoots GetFrameRootsFn,
) *Election {
	el := &Election{
		observe:       forklessCauseFn,
		getFrameRoots: getFrameRoots,

		Instance: logger.MakeInstance(),
	}

	el.Reset(validators, frameToDecide)

	return el
}

// Reset erases the current election state, prepare for new election frame
func (el *Election) Reset(validators *pos.Validators, frameToDecide idx.Frame) {
	el.validators = validators
	el.frameToDecide = frameToDecide
	el.votes = make(map[voteID]voteValue)
	el.decidedRoots = make(map[idx.StakerID]voteValue)
}

// return root slots which are not within el.decidedRoots
func (el *Election) notDecidedRoots() []idx.StakerID {
	notDecidedRoots := make([]idx.StakerID, 0, el.validators.Len())

<<<<<<< HEAD
	for _, validator := range el.validators.Iterate() {
=======
	for _, validator := range el.validators.IDs() {
>>>>>>> 4d02249b
		if _, ok := el.decidedRoots[validator]; !ok {
			notDecidedRoots = append(notDecidedRoots, validator)
		}
	}
	if len(notDecidedRoots)+len(el.decidedRoots) != el.validators.Len() { // sanity check
		el.Log.Crit("Mismatch of roots")
	}
	return notDecidedRoots
}

// observedRoots returns all the roots at the specified frame which do forkless cause the specified root.
func (el *Election) observedRoots(root hash.Event, frame idx.Frame) []RootAndSlot {
	observedRoots := make([]RootAndSlot, 0, el.validators.Len())

	frameRoots := el.getFrameRoots(frame)
	for _, frameRoot := range frameRoots {
		if el.observe(root, frameRoot.ID) {
			observedRoots = append(observedRoots, frameRoot)
		}
	}
	return observedRoots
}

func (el *Election) observedRootsMap(root hash.Event, frame idx.Frame) map[idx.StakerID]RootAndSlot {
	observedRootsMap := make(map[idx.StakerID]RootAndSlot, el.validators.Len())

	frameRoots := el.getFrameRoots(frame)
	for _, frameRoot := range frameRoots {
		if el.observe(root, frameRoot.ID) {
			observedRootsMap[frameRoot.Slot.Validator] = frameRoot
		}
	}
	return observedRootsMap
}<|MERGE_RESOLUTION|>--- conflicted
+++ resolved
@@ -95,11 +95,7 @@
 func (el *Election) notDecidedRoots() []idx.StakerID {
 	notDecidedRoots := make([]idx.StakerID, 0, el.validators.Len())
 
-<<<<<<< HEAD
-	for _, validator := range el.validators.Iterate() {
-=======
 	for _, validator := range el.validators.IDs() {
->>>>>>> 4d02249b
 		if _, ok := el.decidedRoots[validator]; !ok {
 			notDecidedRoots = append(notDecidedRoots, validator)
 		}
